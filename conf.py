import os
import json
import logging
from enum import Enum
from botutils import jsonUtils, converter
from base import Configurable, ConfigurableType


class Const(Enum):
    BASEFILE = 0


class _Singleton(type):
    _instances = {}

    def __call__(cls, *args, **kwargs):
        if cls not in cls._instances:
            cls._instances[cls] = super(_Singleton, cls).__call__(*args, **kwargs)
        return cls._instances[cls]


class ConfigurableContainer:
    """
    Contains basic data for Configurables
    """
<<<<<<< HEAD
    def __init__(self, instance: Configurable, is_subsystem=False, category=None):
        self.instance = instance
        self.name = instance.get_name()
        self.iodirs = {}
        self.is_subsystem = is_subsystem
        self.category = self.name
        if category is not None:
            self.category = category
=======
    def __init__(self, instance: Configurable):
        self.instance = instance
        self.name = instance.get_name()
        self.iodirs = {}
        self.type = instance.get_configurable_type()
        self.lang = Lang.load(instance)
>>>>>>> 2a17132e

        if self.type == ConfigurableType.PLUGIN or self.type == ConfigurableType.COREPLUGIN:
            self.resource_dir = "{}/{}".format(Config().RESOURCE_DIR, self.name)

<<<<<<< HEAD


=======
>>>>>>> 2a17132e

class IODirectory(metaclass=_Singleton):
    def __init__(self):
        self._plugins = []
        self.bot = None

    @property
    def directory(self):
        """
        To be overwritten.
        :return: Directory name that this class administers.
        """
        raise NotImplementedError

    @classmethod
    def get_default(cls, plugin):
        """
        To be overwritten.
        :param plugin: Plugin object whose default structure is to be retrieved
        :return: Default structure
        """
        raise NotImplementedError

    @classmethod
    def set_default(cls, plugin_cnt):
        plugin_cnt.storage = plugin_cnt.instance.default_storage()

    @classmethod
    def has_structure(cls, plugin):
        cnt = converter.get_plugin_container(cls().bot, plugin)
        if cnt is None:
            raise RuntimeError("PANIC: {} ({}) is not a registered plugin".format(plugin, plugin.get_name()))
        if cls() not in cnt.iodirs or cnt.iodirs[cls()] is None:
            return False
        else:
            return True

    @classmethod
    def has_file(cls, plugin):
        """
        :param plugin: Plugin object
        :return: Returns whether `plugin` has a file.
        """
        return os.path.exists(cls()._filepath(plugin.get_name))

    @classmethod
    def _filepath(cls, file_name):
        return f"{cls().directory}/{file_name}.json"

    def _write_file(self, file_name: str, config_data):
        """Writes the config to file_name.json and returns if successfull"""
        try:
            with open(self._filepath(file_name), "w", encoding="utf-8") as f:
                json.dump(config_data, f, cls=jsonUtils.Encoder, indent=4)
                return True
        except (OSError, InterruptedError, OverflowError, ValueError, TypeError):
            logging.error(f"Error writing config file {self._filepath(file_name)}.json")
            return False

    def _read_file(self, file_name: str):
        """Reads the file_name.json and returns the content or None if errors"""
        if not os.path.exists(self._filepath(file_name)):
            logging.info(f"Config file {self._filepath(file_name)}.json not found.")
            return None
        else:
            try:
                with open(self._filepath(file_name), "r", encoding="utf-8") as f:
                    jsondata = json.load(f, cls=jsonUtils.Decoder)
                    return jsondata
            except (OSError, InterruptedError, json.JSONDecodeError):
                logging.error(f"Error reading {self._filepath(file_name)}.json.")
                return None

    ######
    # Save/Load/Get plugin config
    ######
    @classmethod
    def get(cls, plugin):
        """
        Returns the config of the given plugin.
        If given plugin is not registered, None will be returned.
        :param plugin: Plugin object
        """
        for plugin_cnt in cls().bot.plugins:
            if plugin_cnt.instance is plugin:
                if cls() not in plugin_cnt.iodirs:
                    plugin_cnt.iodirs[cls()] = cls().get_default(plugin_cnt.instance)
                return plugin_cnt.iodirs[cls()]
        return None

    @classmethod
    def set(cls, plugin, structure):
        """
        Sets the structure of the given plugin.
        """
        self = cls()
        for plugin_cnt in self.bot.plugins:
            if plugin_cnt.instance is plugin:
                plugin_cnt.iodirs[cls()] = structure

    @classmethod
    def save(cls, plugin):
        """
        Saves the config of the given plugin.
        If given plugin is not registered, None will be returned,
        else if saving is succesfully.
        """
        for plugin_slot in cls().bot.plugins:
            if plugin_slot.instance is plugin:
                return cls()._write_file(plugin_slot.name, cls.get(plugin))
        return None

    @classmethod
    def load(cls, plugin):
        """
        Loads the managed file of the given plugin.
        If given plugin is not registered, None will be returned, if errors
        occured during loading False and it's default config will be used
        as its config, otherwise True.
        """
        for plugin_cnt in cls().bot.plugins:
            if plugin_cnt.instance is plugin:
                loaded = cls()._read_file(plugin_cnt.name)
                if loaded is None:
                    cls.set_default(plugin_cnt)
                    return False
                plugin_cnt.iodirs[cls()] = loaded
                return True
        return None


class Config(IODirectory):

    ######
    # Basic bot info
    ######
    VERSION = "1.8.3"
    CONFIG_DIR = "config"
    PLUGIN_DIR = "plugins"
    CORE_PLUGIN_DIR = "coreplugins"
    STORAGE_DIR = "storage"
    RESOURCE_DIR = "resource"
    LANG_DIR = "lang"
    BOT_CONFIG_FILE = "geckarbot"  # .json is implied

    def load_bot_config(self):
        """
        Bot init
        """
        bot_data = self._read_file(self.BOT_CONFIG_FILE)
        if bot_data is None:
            logging.critical("Unable to load bot config.")
        else:
            self.TOKEN = bot_data.get('DISCORD_TOKEN', 0)
            self.SERVER_ID = bot_data.get('SERVER_ID', 0)
            self.CHAN_IDS = bot_data.get('CHAN_IDS', {})
            self.ROLE_IDS = bot_data.get('ROLE_IDS', {})

            self.ADMIN_CHAN_ID = self.CHAN_IDS.get('admin', 0)
            self.DEBUG_CHAN_ID = self.CHAN_IDS.get('debug', self.CHAN_IDS.get('bot-interna', 0))
            self.ADMIN_ROLE_ID = self.ROLE_IDS.get('admin', 0)
            self.BOTMASTER_ROLE_ID = self.ROLE_IDS.get('botmaster', 0)

            self.DEBUG_MODE = bot_data.get('DEBUG_MODE', False)
            self.DEBUG_WHITELIST = bot_data.get('DEBUG_WHITELIST', [])

            self.GOOGLE_API_KEY = bot_data.get('GOOGLE_API_KEY', "")

            self.FULL_ACCESS_ROLES = [self.ADMIN_ROLE_ID, self.BOTMASTER_ROLE_ID]
            self.LANGUAGE_CODE = bot_data.get('LANG', 'en')

    @property
    def directory(self):
        return self.CONFIG_DIR

    @classmethod
    def resource_dir(cls, plugin):
        """Returns the resource directory for the given plugin instance."""
        for plugin_slot in cls().bot.plugins:
            if plugin_slot.instance is plugin:
                return plugin_slot.resource_dir
        return None
    
    @classmethod
    def get_default(cls, plugin):
        return plugin.default_config()


class Storage(IODirectory):
    @property
    def directory(self):
        return Config().STORAGE_DIR

    @classmethod
    def get_default(cls, plugin):
        return plugin.default_storage()


class Lang(metaclass=_Singleton):
    # Random Emoji collection
    EMOJI = {
        "success": "✅",
        "error": "❌",
        "nochange": "🤷‍♀️",
        "lettermap": [
            "🇦",  # a
            "🇧",  # b
            "🇨",  # c
            "🇩",  # d
            "🇪",  # e
            "🇫",  # f
            "🇬",  # g
            "🇭",  # h
            "🇮",  # i
            "🇯",  # j
            "🇰",  # k
            "🇱",  # l
            "🇲",  # m
            "🇳",  # n
            "🇴",  # o
            "🇵",  # p
            "🇶",  # q
            "🇷",  # r
            "🇸",  # s
            "🇹",  # t
            "🇺",  # u
            "🇻",  # v
            "🇼",  # w
            "🇽",  # x
            "🇾",  # y
            "🇿",  # z
        ],
    }
    CMDSUCCESS = EMOJI["success"]
    CMDERROR = EMOJI["error"]
    CMDNOCHANGE = EMOJI["nochange"]
    CMDNOPERMISSIONS = EMOJI["error"]  # todo find something better

    def __init__(self):
        self.bot = None
        self.directory = Config().LANG_DIR
        self._cache = {}

    @classmethod
<<<<<<< HEAD
    def clear_cache(cls):
        cls()._cache = {}

    @classmethod
    def remove_from_cache(cls, configurable):
        if configurable in cls()._cache:
            del cls()._cache[configurable]

    @classmethod
    def read_from_cache(cls, configurable):
        # Read from cache
        if configurable in cls()._cache:
            return cls()._cache[configurable]

        # Read from file or configurable
        lang = configurable.get_lang()
        if lang is None:
            try:
                with open(Config().LANG_DIR + "/" + configurable.name() + ".json") as f:
                    lang = json.load(f)
            except Exception as e:
                lang = {}
                logging.error("Unable to load lang file from plugin: {} ({})".format(configurable.name(), e))
            pass
        cls()._cache[configurable] = lang
        return lang

    @classmethod
    def lang(cls, configurable, str_name, *args):
=======
    def load(cls, plugin_instance):
        """
        Loads the lang data from the given plugin instance

        :param plugin_instance: The plugin instance
        :return: The loaded lang dict or an empty dict of no lang data available
        """
        lang = plugin_instance.get_lang()
        if lang is None:
            try:
                with open(f"{Config().LANG_DIR}/{plugin_instance.get_name()}.json", encoding="utf-8") as f:
                    lang = json.load(f)
            except Exception as e:
                lang = {}
                logging.error("Unable to load lang file from plugin: {} ({})".format(plugin_instance.get_name(), e))

        return lang

    @classmethod
    def lang(cls, plugin, str_name, *args):
>>>>>>> 2a17132e
        """
        Returns the given string from configurable's lang file.
        If language sett in Config().LANGUAGE_CODE is not supported, 'en' will be used.
        If str_name or the configured language code cannot be found, str_name will be returned.
        :param configurable: The Configurable instance
        :param str_name: The name of the returning string.
            If not available for current language, an empty string will be returned.
        :param args: The strings to insert into the returning string via format()
        """
        if len(args) == 0:
            args = [""]  # ugly lol

        lang = cls().read_from_cache(configurable)
        if Config().LANGUAGE_CODE in lang and str_name in lang[Config().LANGUAGE_CODE]:
            lang_code = Config().LANGUAGE_CODE
        else:
            lang_code = 'en'

        return lang.get(lang_code, {}).get(str_name, str_name).format(*args)

    @classmethod
    def get_default(cls, plugin):
        return plugin.default_config()


def reconfigure(bot):
    """
    Loads the config of all registered plugins. If config of a
    plugin can't be loaded, its default config will be used as config.
    """
    for plugin_slot in bot.plugins:
        if plugin_slot.instance.can_reload:
            bot.configure(plugin_slot.instance)<|MERGE_RESOLUTION|>--- conflicted
+++ resolved
@@ -23,32 +23,16 @@
     """
     Contains basic data for Configurables
     """
-<<<<<<< HEAD
-    def __init__(self, instance: Configurable, is_subsystem=False, category=None):
-        self.instance = instance
-        self.name = instance.get_name()
-        self.iodirs = {}
-        self.is_subsystem = is_subsystem
-        self.category = self.name
-        if category is not None:
-            self.category = category
-=======
-    def __init__(self, instance: Configurable):
+    def __init__(self, instance: Configurable, category=None):
         self.instance = instance
         self.name = instance.get_name()
         self.iodirs = {}
         self.type = instance.get_configurable_type()
-        self.lang = Lang.load(instance)
->>>>>>> 2a17132e
+        self.category = self.name if category is None else category
 
         if self.type == ConfigurableType.PLUGIN or self.type == ConfigurableType.COREPLUGIN:
             self.resource_dir = "{}/{}".format(Config().RESOURCE_DIR, self.name)
 
-<<<<<<< HEAD
-
-
-=======
->>>>>>> 2a17132e
 
 class IODirectory(metaclass=_Singleton):
     def __init__(self):
@@ -293,7 +277,6 @@
         self._cache = {}
 
     @classmethod
-<<<<<<< HEAD
     def clear_cache(cls):
         cls()._cache = {}
 
@@ -323,28 +306,6 @@
 
     @classmethod
     def lang(cls, configurable, str_name, *args):
-=======
-    def load(cls, plugin_instance):
-        """
-        Loads the lang data from the given plugin instance
-
-        :param plugin_instance: The plugin instance
-        :return: The loaded lang dict or an empty dict of no lang data available
-        """
-        lang = plugin_instance.get_lang()
-        if lang is None:
-            try:
-                with open(f"{Config().LANG_DIR}/{plugin_instance.get_name()}.json", encoding="utf-8") as f:
-                    lang = json.load(f)
-            except Exception as e:
-                lang = {}
-                logging.error("Unable to load lang file from plugin: {} ({})".format(plugin_instance.get_name(), e))
-
-        return lang
-
-    @classmethod
-    def lang(cls, plugin, str_name, *args):
->>>>>>> 2a17132e
         """
         Returns the given string from configurable's lang file.
         If language sett in Config().LANGUAGE_CODE is not supported, 'en' will be used.
