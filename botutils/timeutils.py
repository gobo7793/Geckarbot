--- conflicted
+++ resolved
@@ -60,34 +60,6 @@
 
     today = date.today()
     fill_time = time.max if end_of_day else datetime.now().time()
-<<<<<<< HEAD
-    arg = unpack_tuple(args).replace(" ", "")
-
-    try:
-        # duration: #|#m|#h|#d (possible with . and , as comma separator)
-        if "," in arg:
-            arg = arg.replace(",", ".")
-
-        if arg.endswith("m"):
-            return datetime.now() + timedelta(minutes=float(arg[:-1]))
-        if arg.endswith("h"):
-            return datetime.now() + timedelta(hours=float(arg[:-1]))
-        if arg.endswith("d"):
-            return datetime.now() + timedelta(days=float(arg[:-1]))
-        return datetime.now() + timedelta(minutes=float(arg))
-    except ValueError:
-        # the other possible formats
-        for dt_format in ["%d.%m.%Y", "%d.%m.%Y%H:%M", "%d.%m.", "%d.%m.%H:%M", "%H:%M"]:
-            try:
-                parsed = datetime.strptime(arg, dt_format)
-                return datetime(parsed.year if '%Y' in dt_format else today.year,
-                                parsed.month if '%m' in dt_format else today.month,
-                                parsed.day if '%d' in dt_format else today.day,
-                                parsed.hour if '%H' in dt_format else fill_time.hour,
-                                parsed.minute if '%M' in dt_format else fill_time.minute)
-            except ValueError:
-                pass
-=======
     unpacked = unpack_tuple(args)
 
     for i in range(len(unpacked)):
@@ -98,12 +70,11 @@
 
             if darg.endswith("m"):
                 return datetime.now() + timedelta(minutes=float(darg[:-1]))
-            elif darg.endswith("h"):
+            if darg.endswith("h"):
                 return datetime.now() + timedelta(hours=float(darg[:-1]))
-            elif darg.endswith("d"):
+            if darg.endswith("d"):
                 return datetime.now() + timedelta(days=float(darg[:-1]))
-            else:
-                return datetime.now() + timedelta(minutes=float(darg))
+            return datetime.now() + timedelta(minutes=float(darg))
         except ValueError:
             # the other possible formats
             darg = unpacked[i]
@@ -118,7 +89,6 @@
                 pvalue = parse_time(arg)
                 if pvalue is not None:
                     return pvalue
->>>>>>> 77d2db18
 
     # No valid time input
     return datetime.max
