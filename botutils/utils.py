from typing import Union

import datetime
import random
import inspect
import logging
import discord

from base import NotFound
from data import Config
from botutils.converters import get_embed_str
from botutils.timeutils import to_local_time
from botutils.stringutils import paginate

<<<<<<< HEAD
log = logging.getLogger(__name__)
=======
chan_logger = logging.getLogger("channel-log")
>>>>>>> 77d2db18


async def add_reaction(message: discord.Message, reaction):
    """
    Adds a reaction to the message, or if not possible, post the reaction in an own message.

    :param message: The message to react
    :param reaction: The reaction, can be a unicode emoji,
                     discord.Emoji, discord.PartialEmoji or discord.Reaction
    """
    try:
        await message.add_reaction(reaction)
    except discord.HTTPException:
        await message.channel.send(reaction)


def paginate_embed(embed: discord.Embed):
    """
    Paginates/Cuts to long embed contents in title and description of the embed.
    If the Embeds exceed after that 6000 chars an Exception is thrown.
    :param embed: The embed to paginate
    :return: The paginated embed
    """
    # Limit overview see https://discordjs.guide/popular-topics/embeds.html#notes
    if len(embed.title) > 256:
        embed.title = f"{embed.title[0:254]} …"
    if len(embed.description) > 2048:
        if embed.description.endswith("```"):
            embed.description = f"{embed.description[0:2043]}```\n…"
        else:
            embed.description = f"{embed.description[0:2046]} …"
    if len(embed) > 6000:
        raise Exception(f"Embed is still to long! Title: {embed.title}")


async def _write_to_channel(channel_id: int = 0, message: Union[str, discord.Embed] = None,
                            channel_type: str = ""):
    """
    Writes a message to a channel and logs the message..
    Doesn't write if DEBUG_MODE is True.

    :param channel_id: The channel ID of the channel to send a message to
    :param message: The message or embed to send
    :param channel_type: The channel type or name for the logging output
    """
    log_msg = get_embed_str(message)
    log.info("%s : %s", channel_type, log_msg)

    channel = Config().bot.get_channel(channel_id)
    if not Config().bot.DEBUG_MODE and channel is not None and message is not None and message:
        if isinstance(message, discord.Embed):
            paginate_embed(message)
            await channel.send(embed=message)
        else:
            messages = message.split("\n")
            for msg in paginate(messages, delimiter="\n"):
                if len(msg) > 2000:
                    msg = f"{msg[0:1998]} …"
                await channel.send(msg)


async def write_debug_channel(message: Union[str, discord.Embed]):
    """
    Writes the given message or embed to the debug channel.
    Doesn't write if DEBUG_MODE is True.

    :param message: The message or embed to write
    """
    await _write_to_channel(Config().bot.DEBUG_CHAN_ID, message, "debug")


async def write_admin_channel(message: Union[str, discord.Embed]):
    """
    Writes the given message or embed to the admin channel.
    Doesn't write if DEBUG_MODE is True.

    :param message: The message or embed to write
    """
    await _write_to_channel(Config().bot.ADMIN_CHAN_ID, message, "admin")


async def write_mod_channel(message: Union[str, discord.Embed]):
    """
    Writes the given message or embed to the mod channel.
    Doesn't write if DEBUG_MODE is True.

    :param message: The message or embed to write
    """
    await _write_to_channel(Config().bot.MOD_CHAN_ID, message, "mod")


async def _log_without_ctx_to_channel(func, **kwargs):
    """
    Performs the log_to_..._channel_without_ctx and writes to channel using func.
    func must be the signature async def func(message/embed).
    """
    timestamp = to_local_time(datetime.datetime.now()).strftime('%d.%m.%Y, %H:%M')

    embed = discord.Embed(title="Log event")
    embed.add_field(name="Timestamp", value=timestamp)
    for key, value in kwargs.items():
        embed.add_field(name=str(key), value=str(value))

    await func(embed)


async def log_to_debug_channel_without_ctx(**kwargs):
    """
    Logs the kwargs as embed fields to the debug channel.
    Doesn't log if DEBUG_MODE is True.

    :param kwargs: the key-value-list for the fields
    """
    await _log_without_ctx_to_channel(write_debug_channel, **kwargs)


async def log_to_admin_channel_without_ctx(**kwargs):
    """
    Logs the kwargs as embed fields to the admin channel.
    Doesn't log if DEBUG_MODE is True.

    :param kwargs: the key-value-list for the fields
    """
    await _log_without_ctx_to_channel(write_admin_channel, **kwargs)


async def log_to_mod_channel_without_ctx(**kwargs):
    """
    Logs the kwargs as embed fields to the mod channel.
    Doesn't log if DEBUG_MODE is True.

    :param kwargs: the key-value-list for the fields
    """
    await _log_without_ctx_to_channel(write_mod_channel, **kwargs)


async def _log_to_channel(context, func):
    """
    Writes the given context using func.
    func must be the signature async def func(message/embed).
    """
    timestamp = to_local_time(context.message.created_at).strftime('%d.%m.%Y, %H:%M')

    embed = discord.Embed(title="Special command used")
    embed.description = context.message.clean_content
    embed.add_field(name="User", value=context.author.mention)
    embed.add_field(name="Channel", value=context.channel.mention)
    embed.add_field(name="Timestamp", value=timestamp)
    embed.add_field(name="URL", value=context.message.jump_url)

    await func(embed)


async def log_to_debug_channel(context):
    """
    Logs the context to debug channel with following content:
    Author name, Timestamp, Channel name, Message.
    Doesn't log if DEBUG_MODE is True.

    :param context: The context to log
    """
    await _log_to_channel(context, write_debug_channel)


async def log_to_admin_channel(context):
    """
    Logs the context to admin channel with following content:
    Author name, Timestamp, Channel name, Message.
    Doesn't log if DEBUG_MODE is True.

    :param context: The context to log
    """
    await _log_to_channel(context, write_admin_channel)


async def log_to_mod_channel(context):
    """
    Logs the context to mod channel with following content:
    Author name, Timestamp, Channel name, Message.
    Doesn't log if DEBUG_MODE is True.

    :param context: The context to log
    """
    await _log_to_channel(context, write_mod_channel)


def sort_commands_helper(commands, order):
    """
    Sorts a list of commands in place according to a list of command names. If a command has no corresponding
    command name in `order`, it is removed from the list.
    :param commands: List of commands that is to be ordered
    :param order: Ordered list of command names
    :return: Sorted command list
    """
    r = []
    for el in order:
        for cmd in commands:
            if cmd.name == el:
                r.append(cmd)
                break
    return r


def trueshuffle(p):
    """
    Shuffles a list in place so that no element is at the index where it was before. Fails on lists of length < 2.
    :param p: List to shuffle
    """
    orig = p.copy()
    for toswap_i in range(len(p)):
        # find swap targets that do not violate "total swap" / "new home" condition
        k = []
        for target in range(len(p)):
            if orig[target] == p[toswap_i] or orig[toswap_i] == p[target]:
                k.append(target)

        choosefrom = [m for m in range(len(p)) if m not in k]
        choice = random.choice(choosefrom)
        toswap = p[toswap_i]
        p[toswap_i] = p[choice]
        p[choice] = toswap


async def execute_anything(f, *args, **kwargs):
    """
    Executes functions, coroutine functions and coroutines, returns their return values and raises their exceptions.
    :param f: Function, coroutine function or coroutine to execute / schedule
    :param args: args to pass to f
    :param kwargs: kwargs to pass to f
    :return: Return value of f
    """
    if inspect.iscoroutinefunction(f):
        f = f(*args, **kwargs)
    if inspect.iscoroutine(f):
        # loop = asyncio.get_event_loop()
        # task = loop.create_task(f)
        # loop.run_until_complete(task)
        # e = task.exception()
        # if e is not None:
        #     raise e
        # return task.result()
        return await f
    return f(*args, **kwargs)


def get_plugin_by_cmd(cmd):
    """
    Returns the plugin object which contains the given command

    :param cmd: The command object
    :return: The plugin which contains the command
    """
    for plugin in Config().bot.plugins:
        for el in plugin.get_commands():
            if el == cmd:
                return plugin
    raise NotFound<|MERGE_RESOLUTION|>--- conflicted
+++ resolved
@@ -12,11 +12,7 @@
 from botutils.timeutils import to_local_time
 from botutils.stringutils import paginate
 
-<<<<<<< HEAD
 log = logging.getLogger(__name__)
-=======
-chan_logger = logging.getLogger("channel-log")
->>>>>>> 77d2db18
 
 
 async def add_reaction(message: discord.Message, reaction):
@@ -37,6 +33,7 @@
     """
     Paginates/Cuts to long embed contents in title and description of the embed.
     If the Embeds exceed after that 6000 chars an Exception is thrown.
+
     :param embed: The embed to paginate
     :return: The paginated embed
     """
@@ -207,6 +204,7 @@
     """
     Sorts a list of commands in place according to a list of command names. If a command has no corresponding
     command name in `order`, it is removed from the list.
+
     :param commands: List of commands that is to be ordered
     :param order: Ordered list of command names
     :return: Sorted command list
@@ -223,6 +221,7 @@
 def trueshuffle(p):
     """
     Shuffles a list in place so that no element is at the index where it was before. Fails on lists of length < 2.
+
     :param p: List to shuffle
     """
     orig = p.copy()
@@ -243,6 +242,7 @@
 async def execute_anything(f, *args, **kwargs):
     """
     Executes functions, coroutine functions and coroutines, returns their return values and raises their exceptions.
+
     :param f: Function, coroutine function or coroutine to execute / schedule
     :param args: args to pass to f
     :param kwargs: kwargs to pass to f
