import pytz
import discord
import datetime
from discord.ext.commands.bot import Bot
from conf import Config
from threading import Thread, Lock
import asyncio
import time
import logging


class HasAlreadyRun(Exception):
    """
    Is raised by AsyncTimer if cancel() comes too late
    """
    def __init__(self, callback):
        super().__init__("Timer callback has already run, callback was {}".format(callback))


class AsyncTimer(Thread):
    def __init__(self, bot, t, callback, *args, **kwargs):
        self.logger = logging.getLogger(__name__)
        self.loop = bot.loop

        self.t = t
        self.callback = callback
        self.args = args
        self.kwargs = kwargs

        self.cancelled = False
        self.has_run = False
        self.cancel_lock = Lock()

        super().__init__()
        self.start()

    def run(self):
        self.logger.debug("Running timer, will be back in {} seconds (callback: {})".format(self.t, self.callback))
        time.sleep(self.t)

        with self.cancel_lock:
            if self.cancelled:
                self.logger.debug("Timer was cancelled (callback: {})".format(self.callback))
                return
            self.has_run = True
            self.logger.debug("Timer over, running callback {}".format(self.callback))

            try:
                asyncio.run_coroutine_threadsafe(self.callback(*self.args, **self.kwargs), self.loop)
            except Exception as e:
                self.logger.error(e)
                raise e

    def cancel(self):
        with self.cancel_lock:
            if self.has_run:
                raise HasAlreadyRun(self.callback)
            self.cancelled = True

<<<<<<< HEAD
=======
async def write_admin_channel(bot: Bot, message):
    """Writes the message to the admin channel"""
    admin_chan = bot.get_channel(Config().ADMIN_CHAN_ID)
    if admin_chan is not None:
        await admin_chan.send()

>>>>>>> 95405ea5

def get_best_username(user):
    """
    :param user: User (Member or User instance) that is to be identified
    :return: Returns the best fit for a human-readable identifier ("username") of user.
    """
    if isinstance(user, discord.User) or user.nick is None:
        return user.name
    return user.nick


def format_andlist(andlist, ands="and", emptylist="nobody"):
    """
    Builds a string such as "a, b, c and d".
    :param andlist: List of elements to be formatted in a string.
    :param ands: "and"-string that sits between the last two users.
    :param emptylist: Returned if andlist is empty.
    :return: String that contains all elements or emptylist if the list was empty.
    """
    if len(andlist) == 0:
        return emptylist

    if len(andlist) == 1:
        return str(andlist[0])

    s = ", ".join(andlist[:-1])
    return "{} {} {}".format(s, ands, andlist[-1])


def clear_link(link):
    """Removes trailing and leading < and > from links"""
    if link.startswith('<'):
        link = link[1:]
    if link.endswith('>'):
        link = link[:-1]
    return link


def convert_to_local_time(timestamp):
    """
    Converts the given timestamp from UTC to local time
    :param datetime: The datetime instance of the timestamp
    """
    return timestamp.replace(tzinfo=datetime.timezone.utc).astimezone(tz=None)


async def write_debug_channel(bot: Bot, message):
    """Writes the given message or embed to the debug channel"""
    debug_chan = bot.get_channel(Config().DEBUG_CHAN_ID)
    if debug_chan is not None:
        if isinstance(message, discord.Embed):
            await debug_chan.send(embed=message)
        else:
            await debug_chan.send(message)


async def write_admin_channel(bot: Bot, message):
    """Writes the given message or embed to the admin channel"""
    admin_chan = bot.get_channel(Config().ADMIN_CHAN_ID)
    if admin_chan is not None:
        if isinstance(message, discord.Embed):
            await admin_chan.send(embed=message)
        else:
            await admin_chan.send(message)


async def log_to_admin_channel(context):
    """
    Logs the context to admin channel with following content:
    Author name, Timestamp, Channel name, Message
    :param bot: The bot
    :param context: The context to log to the admin channel
    """
    author_field = "{}#{} in {}".format(context.author.name, context.author.discriminator, context.channel.name)
    timestamp = convert_to_local_time(context.message.created_at)

    embed = discord.Embed(title=context.message.clean_content)
    embed.set_author(name=author_field)
    embed.timestamp = timestamp
    embed.description = context.message.jump_url

    await write_admin_channel(context.bot, embed)<|MERGE_RESOLUTION|>--- conflicted
+++ resolved
@@ -57,15 +57,12 @@
                 raise HasAlreadyRun(self.callback)
             self.cancelled = True
 
-<<<<<<< HEAD
-=======
 async def write_admin_channel(bot: Bot, message):
     """Writes the message to the admin channel"""
     admin_chan = bot.get_channel(Config().ADMIN_CHAN_ID)
     if admin_chan is not None:
         await admin_chan.send()
 
->>>>>>> 95405ea5
 
 def get_best_username(user):
     """
