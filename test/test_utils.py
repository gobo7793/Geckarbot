--- conflicted
+++ resolved
@@ -59,10 +59,6 @@
         d = timeutils.parse_time_input(arg_list, end_of_day=True)
         self.assertEqual(datetime.datetime(now.year, 7, 11, now.time().max.hour, now.time().max.minute), d)
 
-<<<<<<< HEAD
-    def test_debug_user_check(self):
-        """Tests the debug user detection of the bot"""
-=======
         arg_list = "am 11.07."
         d = timeutils.parse_time_input(arg_list)
         self.assertEqual(datetime.datetime(now.year, 7, 11, now.hour, now.minute), d)
@@ -82,8 +78,8 @@
         d = timeutils.parse_time_input(arg_list)
         self.assertEqual(datetime.datetime(now.year, 7, 11, 12, 50), d)
 
-    def test_whitelist_check(self):
->>>>>>> 77d2db18
+    def test_debug_user_check(self):
+        """Tests the debug user detection of the bot"""
         bot = Geckarbot
         bot.DEBUG_MODE = False
         bot.DEBUG_USERS = [1, 2, 3]
