#!/usr/bin/env python3

import logging
import pkgutil
import sys
import traceback
import inspect
import datetime
import pprint
from enum import Enum
from logging import handlers
from pathlib import Path
from typing import List

import discord
from discord.ext import commands

import injections
import subsystems
from base import BasePlugin, NotLoadable, ConfigurableType, PluginNotFound
from botutils import utils, permchecks, converters, stringutils
from conf import Config, Lang, Storage, ConfigurableData
from subsystems import timers, reactions, ignoring, dmlisteners, help, presence, liveticker


class Exitcodes(Enum):
    """
    These exit codes are evaluated by the runscript and acted on accordingly.
    """
    SUCCESS = 0  # regular shutdown, doesn't come back up
    ERROR = 1  # some generic error
    HTTP = 2  # no connection to discord
    UPDATE = 10  # shutdown, update, restart
    RESTART = 11  # simple restart


class Geckarbot(commands.Bot):
    """
    Basic bot info
    """
    NAME = "Geckarbot"
<<<<<<< HEAD
    VERSION = "2.6.4"
=======
    VERSION = "2.7.0"
>>>>>>> 0fa7bef0
    PLUGIN_DIR = "plugins"
    CORE_PLUGIN_DIR = "coreplugins"
    CONFIG_DIR = "config"
    STORAGE_DIR = "storage"
    LANG_DIR = "lang"
    DEFAULT_LANG = "en"
    RESOURCE_DIR = "resource"

    """
    Config
    """
    TOKEN = None
    SERVER_ID = None
    CHAN_IDS = None
    ROLE_IDS = None
    DEBUG_MODE = None
    DEBUG_USERS = None
    GOOGLE_API_KEY = None
    LANGUAGE_CODE = None

    ADMIN_CHAN_ID = None
    DEBUG_CHAN_ID = None
    MOD_CHAN_ID = None
    SERVER_ADMIN_ROLE_ID = None
    BOT_ADMIN_ROLE_ID = None
    MOD_ROLE_ID = None
    ADMIN_ROLES = None
    MOD_ROLES = None

    def __init__(self, *args, **kwargs):
        logging.info("Starting {} {}".format(self.NAME, self.VERSION))
        self.guild = None
        self._plugins = []

        super().__init__(*args, **kwargs)

        Lang().bot = self
        Config().bot = self
        Storage().bot = self
        self.load_config()

        self.reaction_listener = reactions.ReactionListener(self)
        self.dm_listener = dmlisteners.DMListener(self)
        self.timers = timers.Mothership(self)
        self.ignoring = ignoring.Ignoring(self)
        self.helpsys = help.GeckiHelp(self)
        self.presence = presence.Presence(self)
        self.liveticker = liveticker.Liveticker(self)

    def load_config(self):
        """
        Loads the bot config file and sets all config variables.
        """
        dummy = ConfigurableData(Config, self)
        cfg = dummy.get()
        self.set_debug_mode(cfg.get('DEBUG_MODE', False))
        self.TOKEN = cfg.get('DISCORD_TOKEN', 0)
        self.SERVER_ID = cfg.get('SERVER_ID', 0)
        self.CHAN_IDS = cfg.get('CHAN_IDS', {})
        self.ROLE_IDS = cfg.get('ROLE_IDS', {})
        self.DEBUG_USERS = cfg.get('DEBUG_USERS', cfg.get('DEBUG_WHITELIST', []))
        self.GOOGLE_API_KEY = cfg.get('GOOGLE_API_KEY', "")
        self.LANGUAGE_CODE = cfg.get('LANG', self.DEFAULT_LANG)

        self.ADMIN_CHAN_ID = self.CHAN_IDS.get('admin', 0)
        self.DEBUG_CHAN_ID = self.CHAN_IDS.get('debug', self.CHAN_IDS.get('bot-interna', 0))
        self.MOD_CHAN_ID = self.CHAN_IDS.get('mod', 0)
        self.SERVER_ADMIN_ROLE_ID = self.ROLE_IDS.get('server_admin', self.ROLE_IDS.get('admin', 0))
        self.BOT_ADMIN_ROLE_ID = self.ROLE_IDS.get('bot_admin', self.ROLE_IDS.get('botmaster', 0))
        self.MOD_ROLE_ID = self.ROLE_IDS.get('mod', 0)
        self.ADMIN_ROLES = [self.BOT_ADMIN_ROLE_ID, self.SERVER_ADMIN_ROLE_ID]
        self.MOD_ROLES = [self.BOT_ADMIN_ROLE_ID, self.SERVER_ADMIN_ROLE_ID, self.MOD_ROLE_ID]

    def get_default(self, container=None):
        raise RuntimeError("Config file missing")

    @property
    def plugins(self) -> List[BasePlugin]:
        """All plugins including normal and coreplugins"""
        return self._plugins

    def get_coreplugins(self) -> List[str]:
        """All coreplugins"""
        return [c.get_name()
                for c in self._plugins if c.get_configurable_type() == ConfigurableType.COREPLUGIN]

    def get_normalplugins(self) -> List[str]:
        """All normal plugins"""
        return [c.get_name()
                for c in self._plugins if c.get_configurable_type() == ConfigurableType.PLUGIN]

    def get_available_plugins(self) -> List[str]:
        """Get all available normal plugins including loaded plugins"""
        avail = []
        for modname in pkgutil.iter_modules([self.PLUGIN_DIR]):
            avail.append(modname.name)
        return avail

    @staticmethod
    def get_subsystem_list() -> List[str]:
        """All normal plugins"""
        subsys = []
        for modname in pkgutil.iter_modules(subsystems.__path__):
            subsys.append(modname.name)
        return subsys

    def get_name(self):
        return self.NAME.lower()

    @staticmethod
    def configure(plugin):
        Config().load(plugin)
        Storage().load(plugin)
        Lang().remove_from_cache(plugin)

    def register(self, plugin_class, category=None, category_desc=None):
        """Registers the given plugin class or instance"""
        # Add Cog
        if isinstance(plugin_class, commands.Cog):
            plugin_object = plugin_class
        else:
            plugin_object = plugin_class(self)
        self.add_cog(plugin_object)

        self.plugins.append(plugin_object)

        # Load IO
        self.configure(plugin_object)

        # Set HelpCategory
        if isinstance(category, str) and category:
            if category_desc is None:
                category_desc = ""
            category = help.HelpCategory(self, category, description=category_desc)
        if category is None:
            cat = self.helpsys.register_category_by_name(plugin_object.get_name())
            cat.add_plugin(plugin_object)
        else:
            cat = self.helpsys.register_category(category)
            cat.add_plugin(plugin_object)

        logging.debug("Registered plugin {}".format(plugin_object.get_name()))

    def deregister(self, plugin: BasePlugin):
        """Deregisters the given plugin instance"""
        self.remove_cog(plugin.qualified_name)

        if plugin not in self.plugins:
            logging.debug("Tried deregistering plugin {}, but plugin is not registered".
                          format(plugin.get_name()))
            return

        self.helpsys.purge_plugin(plugin)
        self.plugins.remove(plugin)

        logging.debug("Deregistered plugin {}".format(plugin.get_name()))

    def plugin_objects(self, plugins_only=False):
        """
        Generator for all registered plugin objects without anything config-related
        """
        for el in self.plugins:
            if plugins_only and not isinstance(el, BasePlugin):
                continue
            yield el

    def load_plugins(self, plugin_dir):
        """
        Loads all plugins in plugin_dir.
        :return: Returns a list with the plugin names on which loading failed.
        """
        failed_list = []
        for el in pkgutil.iter_modules([plugin_dir]):
            if not self.load_plugin(plugin_dir, el[1]):
                failed_list.append(el[1])
        return failed_list

    def import_plugin(self, module_name):
        module = pkgutil.importlib.import_module(module_name)
        members = inspect.getmembers(module)
        found = False
        for name, obj in members:
            if name == "Plugin":
                found = True
                obj(self)
        if not found:
            raise PluginNotFound(members)

    def load_plugin(self, plugin_dir, plugin_name):
        """Loads the given plugin_name in plugin_dir, returns True if plugin loaded successfully"""
        try:
            to_import = "{}.{}".format(plugin_dir, plugin_name)
            found = False
            try:
                self.import_plugin(to_import)
                found = True
            except PluginNotFound:
                pass
            if not found:
                to_import = "{}.{}.{}".format(plugin_dir, plugin_name, plugin_name)
                self.import_plugin(to_import)
        except NotLoadable as e:
            logging.warning("Plugin {} could not be loaded: {}".format(plugin_name, e))
            plugin_instance = converters.get_plugin_by_name(plugin_name)
            if plugin_instance is not None:
                self.deregister(plugin_instance)
            return False
        except PluginNotFound as e:
            logging.error("Unable to load plugin '{}': Plugin class not found".format(plugin_name))
            logging.debug("Members: {}".format(pprint.pformat(e.members)))
        except Exception as e:
            logging.error("Unable to load plugin '{}':\n{}".format(plugin_name, traceback.format_exc()))
            plugin_instance = converters.get_plugin_by_name(plugin_name)
            if plugin_instance is not None:
                self.deregister(plugin_instance)
            return False
        else:
            logging.info("Loaded plugin {}".format(plugin_name))
            return True

    def unload_plugin(self, plugin_name, save_config=True):
        """Unloads the plugin with the given plugin_name, returns True if plugin unloaded successfully"""
        try:
            plugin = converters.get_plugin_by_name(plugin_name)
            if plugin is None:
                return
            self.loop.create_task(plugin.shutdown())
            if save_config:
                Config.save(plugin)
                Storage.save(plugin)

            self.deregister(plugin)
        except Exception as e:
            logging.error("Unable to unload plugin: {}:\n{}".format(plugin_name, traceback.format_exc()))
            return False
        else:
            logging.info("Unloaded plugin {}".format(plugin_name))
            return True

    def set_debug_mode(self, mode):
        if mode == self.DEBUG_MODE:
            return

        if mode:
            self.DEBUG_MODE = True
        else:
            self.DEBUG_MODE = False
        logging_setup(debug=mode)

    async def shutdown(self, status):
        try:
            status = status.value
        except AttributeError:
            pass
        self.timers.shutdown(status)
        logging.info("Shutting down.")
        logging.debug("Exit code: {}".format(status))
        sys.exit(status)


def intent_setup():
    intents = discord.Intents.default()
    intents.members = True
    return intents


def logging_setup(debug=False):
    """
    Put all debug loggers on info and everything else on info/debug, depending on config
    """
    level = logging.INFO
    if debug:
        level = logging.DEBUG

    Path("logs/").mkdir(parents=True, exist_ok=True)

    file_handler = logging.handlers.TimedRotatingFileHandler(filename="logs/geckarbot.log",
                                                             when="midnight", interval=1, encoding="utf-8")
    file_handler.setLevel(level)
    file_handler.setFormatter(logging.Formatter('%(asctime)s : %(levelname)s : %(name)s : %(message)s'))
    console_handler = logging.StreamHandler()
    console_handler.setLevel(level)
    console_handler.setFormatter(logging.Formatter('%(asctime)s : %(levelname)s : %(name)s : %(message)s'))
    logger = logging.getLogger('')
    logger.setLevel(level)
    logger.handlers = [file_handler, console_handler]

    for el in logging.root.manager.loggerDict:
        logger = logging.root.manager.loggerDict[el]
        if isinstance(logger, logging.PlaceHolder):
            continue
        logger.setLevel(logging.INFO)


def main():
    injections.pre_injections()
    logging_setup()
    logging.getLogger(__name__).debug("Debug mode: on")
    intents = intent_setup()
    bot = Geckarbot(command_prefix='!', intents=intents)
    injections.post_injections(bot)
    logging.info("Loading core plugins")
    failed_plugins = bot.load_plugins(bot.CORE_PLUGIN_DIR)

    @bot.event
    async def on_ready():
        """Loads plugins and prints on server that bot is ready"""
        guild = discord.utils.get(bot.guilds, id=bot.SERVER_ID)
        bot.guild = guild

        logging.info("Loading plugins")
        failed_plugins.extend(bot.load_plugins(bot.PLUGIN_DIR))

        if not bot.DEBUG_MODE:
            await bot.presence.start()

        logging.info(f"{bot.user} is connected to the following server: "
                     f"{guild.name} (id: {guild.id})")

        members = "\n - ".join([member.name for member in guild.members])
        logging.info(f"Server Members:\n - {members}")

        await utils.write_debug_channel(f"Geckarbot {bot.VERSION} connected on "
                                        f"{guild.name} with {len(guild.members)} users.")
        await utils.write_debug_channel(f"Loaded subsystems: {', '.join(bot.get_subsystem_list())}")
        await utils.write_debug_channel(f"Loaded coreplugins: {', '.join(bot.get_coreplugins())}")
        await utils.write_debug_channel(f"Loaded plugins: {', '.join(bot.get_normalplugins())}")
        if len(failed_plugins) < 1:
            failed_plugins.append("None, all plugins loaded successfully!")
        await utils.write_debug_channel(f"Failed loading plugins: {', '.join(failed_plugins)}")

    if not bot.DEBUG_MODE:
        @bot.event
        async def on_error(event, *args, **kwargs):
            """On bot errors print error state in debug channel"""
            exc_type, exc_value, exc_traceback = sys.exc_info()

            if (exc_type is commands.CommandNotFound
                    or exc_type is commands.DisabledCommand):
                return

            embed = discord.Embed(title=':x: Error', colour=0xe74c3c)  # Red
            embed.add_field(name='Error', value=exc_type)
            embed.add_field(name='Event', value=event)
            embed.timestamp = datetime.datetime.utcnow()

            ex_tb = "".join(traceback.format_exception(exc_type, exc_value, exc_traceback))
            is_tb_own_msg = len(ex_tb) > 2000
            if is_tb_own_msg:
                embed.description = "Exception Traceback see next message."
                ex_tb = stringutils.paginate(ex_tb.split("\n"), msg_prefix="```python\n", msg_suffix="```")
            else:
                embed.description = f"```python\n{ex_tb}```"

            await utils.write_debug_channel(embed)
            if is_tb_own_msg:
                for msg in ex_tb:
                    await utils.write_debug_channel(msg)

        @bot.event
        async def on_command_error(ctx, error):
            """Error handling for bot commands"""
            # No command or ignoring list handling
            if isinstance(error, (commands.CommandNotFound, commands.DisabledCommand)):
                return
            if isinstance(error, ignoring.UserBlockedCommand):
                await ctx.send("User {} has blocked the command.".format(converters.get_best_username(error.user)))

            # Check Failures
            elif isinstance(error, (commands.MissingRole, commands.MissingAnyRole)):
                await ctx.send("You don't have the correct role for this command.")
            elif isinstance(error, commands.NoPrivateMessage):
                await ctx.send("Command can't be executed in private messages.")
            elif isinstance(error, commands.CheckFailure):
                await ctx.send("Permission error.")

            # User input errors
            elif isinstance(error, commands.MissingRequiredArgument):
                await ctx.send("Required argument missing: {}".format(error.param))
            elif isinstance(error, commands.TooManyArguments):
                await ctx.send("Too many arguments given.")
            elif isinstance(error, commands.BadArgument):
                await ctx.send("Error on given argument: {}".format(error))
            elif isinstance(error, commands.UserInputError):
                await ctx.send("Wrong user input format: {}".format(error))

            # Other errors
            else:
                # error handling
                embed = discord.Embed(title=':x: Command Error', colour=0xe74c3c)  # Red
                embed.add_field(name='Error', value=error)
                embed.add_field(name='Command', value=ctx.command)
                embed.add_field(name='Message', value=ctx.message.clean_content)
                if isinstance(ctx.channel, discord.TextChannel):
                    embed.add_field(name='Channel', value=ctx.channel.name)
                if isinstance(ctx.channel, discord.DMChannel):
                    embed.add_field(name='Channel', value=ctx.channel.recipient)
                if isinstance(ctx.channel, discord.GroupChannel):
                    embed.add_field(name='Channel', value=ctx.channel.recipients)
                embed.add_field(name='Author', value=ctx.author.display_name)
                embed.url = ctx.message.jump_url
                embed.timestamp = datetime.datetime.utcnow()

                ex_tb = "".join(traceback.TracebackException.from_exception(error).format())
                is_tb_own_msg = len(ex_tb) > 2000
                if is_tb_own_msg:
                    embed.description = "Exception Traceback see next message."
                    ex_tb = stringutils.paginate(ex_tb.split("\n"), msg_prefix="```python\n", msg_suffix="```")
                else:
                    embed.description = f"```python\n{ex_tb}```"

                await utils.write_debug_channel(embed)
                if is_tb_own_msg:
                    for msg in ex_tb:
                        await utils.write_debug_channel(msg)
                await utils.add_reaction(ctx.message, Lang.CMDERROR)
                msg = "Unknown error while executing command."
                if hasattr(error, "user_message"):
                    msg = error.user_message
                await ctx.send(msg)

    @bot.event
    async def on_message(message):
        """Basic message and ignore list handling"""

        # DM handling
        if message.guild is None:
            if await bot.dm_listener.handle_dm(message):
                return

        # user on ignore list
        if bot.ignoring.check_user(message.author):
            return

        # debug mode whitelist
        if not permchecks.debug_user_check(message.author):
            return

        await bot.process_commands(message)

    @bot.check
    async def command_disabled(ctx):
        """
        Checks if a command is disabled or blocked for user.
        This check will be executed before other command checks.
        """
        if bot.ignoring.check_command(ctx):
            raise commands.DisabledCommand()
        if bot.ignoring.check_active_usage(ctx.author, ctx.command.qualified_name):
            raise commands.DisabledCommand()
        if bot.ignoring.check_passive_usage(ctx.author, ctx.command.qualified_name):
            raise commands.DisabledCommand()
        return True

    bot.run(bot.TOKEN)


if __name__ == "__main__":
    main()<|MERGE_RESOLUTION|>--- conflicted
+++ resolved
@@ -39,11 +39,7 @@
     Basic bot info
     """
     NAME = "Geckarbot"
-<<<<<<< HEAD
-    VERSION = "2.6.4"
-=======
     VERSION = "2.7.0"
->>>>>>> 0fa7bef0
     PLUGIN_DIR = "plugins"
     CORE_PLUGIN_DIR = "coreplugins"
     CONFIG_DIR = "config"
