--- conflicted
+++ resolved
@@ -201,28 +201,8 @@
         """
         failed_list = []
         for el in pkgutil.iter_modules([plugin_dir]):
-<<<<<<< HEAD
-            if not self.load_plugin(plugin_dir, el.name):
-                failed_list.append(el.name)
-            # plugin = el[1]
-            # is_pkg = el[2]
-            # try:
-            #     to_import = "{}.{}".format(plugin_dir, plugin)
-            #     if is_pkg:
-            #         to_import = "{}.{}.{}".format(plugin_dir, plugin, plugin)
-            #
-            #     pkgutil.importlib.import_module(to_import).Plugin(self)
-            # except NotLoadable as e:
-            #     logging.warning("Plugin {} could not be loaded: {}".format(plugin, e))
-            # except Exception as e:
-            #     logging.error("Unable to load plugin: {}:\n{}".format(plugin, traceback.format_exc()))
-            #     continue
-            # else:
-            #     logging.info("Loaded plugin {}".format(plugin))
-=======
             if not self.load_plugin(plugin_dir, el[1]):
                 failed_list.append(el[1])
->>>>>>> 42a92033
         return failed_list
 
     def load_plugin(self, plugin_dir, plugin_name):
@@ -354,12 +334,7 @@
             failed_plugins.append("None, all plugins loaded successfully!")
         await utils.write_debug_channel(bot, f"Failed loading plugins: {', '.join(failed_plugins)}")
 
-<<<<<<< HEAD
-
-    if not Config().DEBUG_MODE:
-=======
     if not bot.DEBUG_MODE:
->>>>>>> 42a92033
         @bot.event
         async def on_error(event, *args, **kwargs):
             """On bot errors print error state in debug channel"""
