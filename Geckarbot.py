--- conflicted
+++ resolved
@@ -13,13 +13,8 @@
 from discord.ext import commands
 
 from base import BasePlugin
-<<<<<<< HEAD
-from conf import Config, PluginSlot, Lang, Storage
+from conf import Config, PluginContainer, Lang, Storage
 from botutils import utils, permChecks
-=======
-from conf import Config, PluginContainer, Lang, Storage
-from botutils import utils
->>>>>>> cd1df805
 from subsystems import timers, reactions, ignoring, dmlisteners
 
 
