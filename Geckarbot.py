#!/usr/bin/env python3

import logging
import pkgutil
import sys
import traceback
import inspect
import datetime
import pprint
from enum import Enum
from logging import handlers
from pathlib import Path
from typing import List

import discord
from discord.ext import commands

import injections
import subsystems
from base import BasePlugin, NotLoadable, ConfigurableType, PluginNotFound
from botutils import utils, permchecks, converters, stringutils
from conf import Config, Lang, Storage, ConfigurableData
from subsystems import timers, reactions, ignoring, dmlisteners, help, presence, liveticker


class Exitcodes(Enum):
    """
    These exit codes are evaluated by the runscript and acted on accordingly.
    """
    SUCCESS = 0  # regular shutdown, doesn't come back up
    ERROR = 1  # some generic error
    HTTP = 2  # no connection to discord
    UPDATE = 10  # shutdown, update, restart
    RESTART = 11  # simple restart


class Geckarbot(commands.Bot):
    """
    Basic bot info
    """
    NAME = "Geckarbot"
<<<<<<< HEAD
    VERSION = "2.7.5"
=======
    VERSION = "2.8.0"
>>>>>>> bd31a435
    PLUGIN_DIR = "plugins"
    CORE_PLUGIN_DIR = "coreplugins"
    CONFIG_DIR = "config"
    STORAGE_DIR = "storage"
    LANG_DIR = "lang"
    DEFAULT_LANG = "en"
    RESOURCE_DIR = "resource"

    """
    Config
    """
    TOKEN = None
    SERVER_ID = None
    CHAN_IDS = None
    ROLE_IDS = None
    DEBUG_MODE = None
    DEBUG_USERS = None
    GOOGLE_API_KEY = None
    LANGUAGE_CODE = None

    ADMIN_CHAN_ID = None
    DEBUG_CHAN_ID = None
    MOD_CHAN_ID = None
    SERVER_ADMIN_ROLE_ID = None
    BOT_ADMIN_ROLE_ID = None
    MOD_ROLE_ID = None
    ADMIN_ROLES = None
    MOD_ROLES = None

    def __init__(self, *args, **kwargs):
        logging.info("Starting {} {}".format(self.NAME, self.VERSION))
        self.guild = None
        self._plugins = []

        super().__init__(*args, **kwargs)

        Lang().bot = self
        Config().bot = self
        Storage().bot = self
        self.load_config()

        self.reaction_listener = reactions.ReactionListener(self)
        self.dm_listener = dmlisteners.DMListener(self)
        self.timers = timers.Mothership(self)
        self.ignoring = ignoring.Ignoring(self)
        self.helpsys = help.GeckiHelp(self)
        self.presence = presence.Presence(self)
        self.liveticker = liveticker.Liveticker(self)

    def load_config(self):
        """
        Loads the bot config file and sets all config variables.
        """
        dummy = ConfigurableData(Config, self)
        cfg = dummy.get()
        self.set_debug_mode(cfg.get('DEBUG_MODE', False))
        self.TOKEN = cfg.get('DISCORD_TOKEN', 0)
        self.SERVER_ID = cfg.get('SERVER_ID', 0)
        self.CHAN_IDS = cfg.get('CHAN_IDS', {})
        self.ROLE_IDS = cfg.get('ROLE_IDS', {})
        self.DEBUG_USERS = cfg.get('DEBUG_USERS', cfg.get('DEBUG_WHITELIST', []))
        self.GOOGLE_API_KEY = cfg.get('GOOGLE_API_KEY', "")
        self.LANGUAGE_CODE = cfg.get('LANG', self.DEFAULT_LANG)

        self.ADMIN_CHAN_ID = self.CHAN_IDS.get('admin', 0)
        self.DEBUG_CHAN_ID = self.CHAN_IDS.get('debug', self.CHAN_IDS.get('bot-interna', 0))
        self.MOD_CHAN_ID = self.CHAN_IDS.get('mod', 0)
        self.SERVER_ADMIN_ROLE_ID = self.ROLE_IDS.get('server_admin', self.ROLE_IDS.get('admin', 0))
        self.BOT_ADMIN_ROLE_ID = self.ROLE_IDS.get('bot_admin', self.ROLE_IDS.get('botmaster', 0))
        self.MOD_ROLE_ID = self.ROLE_IDS.get('mod', 0)
        self.ADMIN_ROLES = [self.BOT_ADMIN_ROLE_ID, self.SERVER_ADMIN_ROLE_ID]
        self.MOD_ROLES = [self.BOT_ADMIN_ROLE_ID, self.SERVER_ADMIN_ROLE_ID, self.MOD_ROLE_ID]

    def get_default(self, container=None):
        raise RuntimeError("Config file missing")

    @property
    def plugins(self) -> List[BasePlugin]:
        """All plugins including normal and coreplugins"""
        return self._plugins

    def get_coreplugins(self) -> List[str]:
        """All coreplugins"""
        return [c.get_name()
                for c in self._plugins if c.get_configurable_type() == ConfigurableType.COREPLUGIN]

    def get_normalplugins(self) -> List[str]:
        """All normal plugins"""
        return [c.get_name()
                for c in self._plugins if c.get_configurable_type() == ConfigurableType.PLUGIN]

    def get_available_plugins(self) -> List[str]:
        """Get all available normal plugins including loaded plugins"""
        avail = []
        for modname in pkgutil.iter_modules([self.PLUGIN_DIR]):
            avail.append(modname.name)
        return avail

    @staticmethod
    def get_subsystem_list() -> List[str]:
        """All normal plugins"""
        subsys = []
        for modname in pkgutil.iter_modules(subsystems.__path__):
            subsys.append(modname.name)
        return subsys

    def get_name(self):
        return self.NAME.lower()

    @staticmethod
    def configure(plugin):
        Config().load(plugin)
        Storage().load(plugin)
        Lang().remove_from_cache(plugin)

    def register(self, plugin_class, category=None, category_desc=None):
        """Registers the given plugin class or instance"""
        # Add Cog
        if isinstance(plugin_class, commands.Cog):
            plugin_object = plugin_class
        else:
            plugin_object = plugin_class(self)
        self.add_cog(plugin_object)

        self.plugins.append(plugin_object)

        # Load IO
        self.configure(plugin_object)

        # Set HelpCategory
        if isinstance(category, str) and category:
            if category_desc is None:
                category_desc = ""
            category = help.HelpCategory(self, category, description=category_desc)
        if category is None:
            cat = self.helpsys.register_category_by_name(plugin_object.get_name())
            cat.add_plugin(plugin_object)
        else:
            cat = self.helpsys.register_category(category)
            cat.add_plugin(plugin_object)

        logging.debug("Registered plugin {}".format(plugin_object.get_name()))

    def deregister(self, plugin: BasePlugin):
        """Deregisters the given plugin instance"""
        self.remove_cog(plugin.qualified_name)

        if plugin not in self.plugins:
            logging.debug("Tried deregistering plugin {}, but plugin is not registered".
                          format(plugin.get_name()))
            return

        self.helpsys.purge_plugin(plugin)
        self.plugins.remove(plugin)

        logging.debug("Deregistered plugin {}".format(plugin.get_name()))

    def plugin_objects(self, plugins_only=False):
        """
        Generator for all registered plugin objects without anything config-related
        """
        for el in self.plugins:
            if plugins_only and not isinstance(el, BasePlugin):
                continue
            yield el

    def load_plugins(self, plugin_dir):
        """
        Loads all plugins in plugin_dir.
        :return: Returns a list with the plugin names on which loading failed.
        """
        failed_list = []
        for el in pkgutil.iter_modules([plugin_dir]):
            if not self.load_plugin(plugin_dir, el[1]):
                failed_list.append(el[1])
        return failed_list

    def import_plugin(self, module_name):
        module = pkgutil.importlib.import_module(module_name)
        members = inspect.getmembers(module)
        found = False
        for name, obj in members:
            if name == "Plugin":
                found = True
                obj(self)
        if not found:
            raise PluginNotFound(members)

    def load_plugin(self, plugin_dir, plugin_name):
        """Loads the given plugin_name in plugin_dir, returns True if plugin loaded successfully"""
        for pl in self.plugins:
            if pl.get_name() == plugin_name:
                logging.info("A Plugin called {} already loaded, skipping loading.".format(plugin_name))
                return

        try:
            to_import = "{}.{}".format(plugin_dir, plugin_name)
            found = False
            try:
                self.import_plugin(to_import)
                found = True
            except PluginNotFound:
                pass
            if not found:
                to_import = "{}.{}.{}".format(plugin_dir, plugin_name, plugin_name)
                self.import_plugin(to_import)
        except NotLoadable as e:
            logging.warning("Plugin {} could not be loaded: {}".format(plugin_name, e))
            plugin_instance = converters.get_plugin_by_name(plugin_name)
            if plugin_instance is not None:
                self.deregister(plugin_instance)
            return False
        except PluginNotFound as e:
            logging.error("Unable to load plugin '{}': Plugin class not found".format(plugin_name))
            logging.debug("Members: {}".format(pprint.pformat(e.members)))
        except Exception as e:
            logging.error("Unable to load plugin '{}':\n{}".format(plugin_name, traceback.format_exc()))
            plugin_instance = converters.get_plugin_by_name(plugin_name)
            if plugin_instance is not None:
                self.deregister(plugin_instance)
            return False
        else:
            logging.info("Loaded plugin {}".format(plugin_name))
            return True

    def unload_plugin(self, plugin_name, save_config=True):
        """Unloads the plugin with the given plugin_name, returns True if plugin unloaded successfully"""
        try:
            plugin = converters.get_plugin_by_name(plugin_name)
            if plugin is None:
                return
            self.loop.create_task(plugin.shutdown())
            if save_config:
                Config.save(plugin)
                Storage.save(plugin)

            self.deregister(plugin)
        except Exception as e:
            logging.error("Unable to unload plugin: {}:\n{}".format(plugin_name, traceback.format_exc()))
            return False
        else:
            logging.info("Unloaded plugin {}".format(plugin_name))
            return True

    def set_debug_mode(self, mode):
        if mode == self.DEBUG_MODE:
            return

        if mode:
            self.DEBUG_MODE = True
        else:
            self.DEBUG_MODE = False
        logging_setup(debug=mode)

    async def shutdown(self, status):
        try:
            status = status.value
        except AttributeError:
            pass
        self.timers.shutdown(status)
        logging.info("Shutting down.")
        logging.debug("Exit code: {}".format(status))
        sys.exit(status)


def intent_setup():
    intents = discord.Intents.default()
    intents.members = True
    return intents


def logging_setup(debug=False):
    """
    Put all debug loggers on info and everything else on info/debug, depending on config
    """
    level = logging.INFO
    if debug:
        level = logging.DEBUG

    Path("logs/").mkdir(parents=True, exist_ok=True)

    file_handler = logging.handlers.TimedRotatingFileHandler(filename="logs/geckarbot.log",
                                                             when="midnight", interval=1, encoding="utf-8")
    file_handler.setLevel(level)
    file_handler.setFormatter(logging.Formatter('%(asctime)s : %(levelname)s : %(name)s : %(message)s'))
    console_handler = logging.StreamHandler()
    console_handler.setLevel(level)
    console_handler.setFormatter(logging.Formatter('%(asctime)s : %(levelname)s : %(name)s : %(message)s'))
    logger = logging.getLogger('')
    logger.setLevel(level)
    logger.handlers = [file_handler, console_handler]

    for el in logging.root.manager.loggerDict:
        logger = logging.root.manager.loggerDict[el]
        if isinstance(logger, logging.PlaceHolder):
            continue
        logger.setLevel(logging.INFO)


def main():
    injections.pre_injections()
    logging_setup()
    logging.getLogger(__name__).debug("Debug mode: on")
    intents = intent_setup()
    bot = Geckarbot(command_prefix='!', intents=intents, case_insensitive=True)
    injections.post_injections(bot)
    logging.info("Loading core plugins")
    failed_plugins = bot.load_plugins(bot.CORE_PLUGIN_DIR)

    @bot.event
    async def on_ready():
        """Loads plugins and prints on server that bot is ready"""
        guild = discord.utils.get(bot.guilds, id=bot.SERVER_ID)
        bot.guild = guild

        logging.info("Loading plugins")
        failed_plugins.extend(bot.load_plugins(bot.PLUGIN_DIR))

        if not bot.DEBUG_MODE:
            await bot.presence.start()

        logging.info(f"{bot.user} is connected to the following server: "
                     f"{guild.name} (id: {guild.id})")

        members = "\n - ".join([member.name for member in guild.members])
        logging.info(f"Server Members:\n - {members}")

        await utils.write_debug_channel(f"Geckarbot {bot.VERSION} connected on "
                                        f"{guild.name} with {len(guild.members)} users.")
        subsys = bot.get_subsystem_list()
        await utils.write_debug_channel(f"Loaded {len(subsys)} subsystems: {', '.join(subsys)}")
        core_p = bot.get_coreplugins()
        await utils.write_debug_channel(f"Loaded {len(core_p)} coreplugins: {', '.join(core_p)}")
        plugins = bot.get_normalplugins()
        await utils.write_debug_channel(f"Loaded {len(plugins)} plugins: {', '.join(plugins)}")
        if len(failed_plugins) < 1:
            failed_plugins.append("None, all plugins loaded successfully!")
        await utils.write_debug_channel(f"Failed loading plugins: {', '.join(failed_plugins)}")

    if not bot.DEBUG_MODE:
        @bot.event
        async def on_error(event, *args, **kwargs):
            """On bot errors print error state in debug channel"""
            exc_type, exc_value, exc_traceback = sys.exc_info()

            if (exc_type is commands.CommandNotFound
                    or exc_type is commands.DisabledCommand):
                return

            embed = discord.Embed(title=':x: Error', colour=0xe74c3c)  # Red
            embed.add_field(name='Error', value=exc_type)
            embed.add_field(name='Event', value=event)
            embed.timestamp = datetime.datetime.utcnow()

            ex_tb = "".join(traceback.format_exception(exc_type, exc_value, exc_traceback))
            is_tb_own_msg = len(ex_tb) > 2000
            if is_tb_own_msg:
                embed.description = "Exception Traceback see next message."
                ex_tb = stringutils.paginate(ex_tb.split("\n"), msg_prefix="```python\n", msg_suffix="```")
            else:
                embed.description = f"```python\n{ex_tb}```"

            await utils.write_debug_channel(embed)
            if is_tb_own_msg:
                for msg in ex_tb:
                    await utils.write_debug_channel(msg)

        @bot.event
        async def on_command_error(ctx, error):
            """Error handling for bot commands"""
            # No command or ignoring list handling
            if isinstance(error, (commands.CommandNotFound, commands.DisabledCommand)):
                return
            if isinstance(error, ignoring.UserBlockedCommand):
                await ctx.send("User {} has blocked the command.".format(converters.get_best_username(error.user)))

            # Check Failures
            elif isinstance(error, (commands.MissingRole, commands.MissingAnyRole)):
                await ctx.send("You don't have the correct role for this command.")
            elif isinstance(error, commands.NoPrivateMessage):
                await ctx.send("Command can't be executed in private messages.")
            elif isinstance(error, commands.CheckFailure):
                await ctx.send("Permission error.")

            # User input errors
            elif isinstance(error, commands.MissingRequiredArgument):
                await ctx.send("Required argument missing: {}".format(error.param))
            elif isinstance(error, commands.TooManyArguments):
                await ctx.send("Too many arguments given.")
            elif isinstance(error, commands.BadArgument):
                await ctx.send("Error on given argument: {}".format(error))
            elif isinstance(error, commands.UserInputError):
                await ctx.send("Wrong user input format: {}".format(error))

            # Other errors
            else:
                # error handling
                embed = discord.Embed(title=':x: Command Error', colour=0xe74c3c)  # Red
                embed.add_field(name='Error', value=error)
                embed.add_field(name='Command', value=ctx.command)
                embed.add_field(name='Message', value=ctx.message.clean_content)
                if isinstance(ctx.channel, discord.TextChannel):
                    embed.add_field(name='Channel', value=ctx.channel.name)
                if isinstance(ctx.channel, discord.DMChannel):
                    embed.add_field(name='Channel', value=ctx.channel.recipient)
                if isinstance(ctx.channel, discord.GroupChannel):
                    embed.add_field(name='Channel', value=ctx.channel.recipients)
                embed.add_field(name='Author', value=ctx.author.display_name)
                embed.url = ctx.message.jump_url
                embed.timestamp = datetime.datetime.utcnow()

                ex_tb = "".join(traceback.TracebackException.from_exception(error).format())
                is_tb_own_msg = len(ex_tb) > 2000
                if is_tb_own_msg:
                    embed.description = "Exception Traceback see next message."
                    ex_tb = stringutils.paginate(ex_tb.split("\n"), msg_prefix="```python\n", msg_suffix="```")
                else:
                    embed.description = f"```python\n{ex_tb}```"

                await utils.write_debug_channel(embed)
                if is_tb_own_msg:
                    for msg in ex_tb:
                        await utils.write_debug_channel(msg)
                await utils.add_reaction(ctx.message, Lang.CMDERROR)
                msg = "Unknown error while executing command."
                if hasattr(error, "user_message"):
                    msg = error.user_message
                await ctx.send(msg)

    @bot.event
    async def on_message(message):
        """Basic message and ignore list handling"""

        # DM handling
        if message.guild is None:
            if await bot.dm_listener.handle_dm(message):
                return

        # user on ignore list
        if bot.ignoring.check_user(message.author):
            return

        # debug mode whitelist
        if not permchecks.debug_user_check(message.author):
            return

        await bot.process_commands(message)

    @bot.check
    async def command_disabled(ctx):
        """
        Checks if a command is disabled or blocked for user.
        This check will be executed before other command checks.
        """
        if bot.ignoring.check_command(ctx):
            raise commands.DisabledCommand()
        if bot.ignoring.check_active_usage(ctx.author, ctx.command.qualified_name):
            raise commands.DisabledCommand()
        if bot.ignoring.check_passive_usage(ctx.author, ctx.command.qualified_name):
            raise commands.DisabledCommand()
        return True

    bot.run(bot.TOKEN)


if __name__ == "__main__":
    main()<|MERGE_RESOLUTION|>--- conflicted
+++ resolved
@@ -39,11 +39,7 @@
     Basic bot info
     """
     NAME = "Geckarbot"
-<<<<<<< HEAD
-    VERSION = "2.7.5"
-=======
     VERSION = "2.8.0"
->>>>>>> bd31a435
     PLUGIN_DIR = "plugins"
     CORE_PLUGIN_DIR = "coreplugins"
     CONFIG_DIR = "config"
