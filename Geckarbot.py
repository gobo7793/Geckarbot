--- conflicted
+++ resolved
@@ -11,25 +11,16 @@
 import traceback
 from logging import handlers
 from pathlib import Path
-<<<<<<< HEAD
-from typing import List, Union, Optional
-=======
 from typing import List, Union, Optional, Type
->>>>>>> 3b34e6d4
 
 import discord
 from discord.ext import commands
 
 import injections
-<<<<<<< HEAD
-import subsystems
-from base import BasePlugin, NotLoadable, ConfigurableType, PluginClassNotFound, Exitcode, Configurable
-=======
 import services
 from base.configurable import BasePlugin, NotLoadable, ConfigurableType, PluginClassNotFound, Configurable
 from base.data import Config, Lang, Storage, ConfigurableData
 from base.bot import Exitcode, BaseBot
->>>>>>> 3b34e6d4
 from botutils import utils, permchecks, converters, stringutils
 from botutils.utils import execute_anything_sync
 from services import timers, reactions, ignoring, dmlisteners, helpsys, presence, liveticker
@@ -162,11 +153,7 @@
         Storage().load(plugin)
         Lang().remove_from_cache(plugin)
 
-<<<<<<< HEAD
-    def register(self, plugin_class: BasePlugin,
-=======
     def register(self, plugin_class: Union[BasePlugin, Type[BasePlugin]],
->>>>>>> 3b34e6d4
                  category: Union[str, helpsys.DefaultCategories, helpsys.HelpCategory, None] = None,
                  category_desc: str = None) -> bool:
         """
