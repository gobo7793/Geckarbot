#!/usr/bin/env python3
import datetime
import logging
import pkgutil
import sys
import traceback
from enum import Enum
from logging import handlers
from pathlib import Path
from typing import List

import discord
from discord.ext import commands

import injections
import subsystems
from base import BasePlugin, NotLoadable, ConfigurableType
from botutils import utils, permchecks, converters, stringutils
from conf import Config, Lang, Storage, ConfigurableData
from subsystems import timers, reactions, ignoring, dmlisteners, help, presence, liveticker


class Exitcodes(Enum):
    """
    These exit codes are evaluated by the runscript and acted on accordingly.
    """
    SUCCESS = 0  # regular shutdown, doesn't come back up
    ERROR = 1  # some generic error
    HTTP = 2  # no connection to discord
    UPDATE = 10  # shutdown, update, restart
    RESTART = 11  # simple restart


class Geckarbot(commands.Bot):
    """
    Basic bot info
    """
    NAME = "Geckarbot"
<<<<<<< HEAD
    VERSION = "2.6.0"
=======
    VERSION = "2.6.2"
>>>>>>> 42705948
    PLUGIN_DIR = "plugins"
    CORE_PLUGIN_DIR = "coreplugins"
    CONFIG_DIR = "config"
    STORAGE_DIR = "storage"
    LANG_DIR = "lang"
    DEFAULT_LANG = "en"
    RESOURCE_DIR = "resource"

    """
    Config
    """
    TOKEN = None
    SERVER_ID = None
    CHAN_IDS = None
    ROLE_IDS = None
    DEBUG_MODE = None
    DEBUG_USERS = None
    GOOGLE_API_KEY = None
    LANGUAGE_CODE = None

    ADMIN_CHAN_ID = None
    DEBUG_CHAN_ID = None
    MOD_CHAN_ID = None
    SERVER_ADMIN_ROLE_ID = None
    BOT_ADMIN_ROLE_ID = None
    MOD_ROLE_ID = None
    ADMIN_ROLES = None
    MOD_ROLES = None

    def __init__(self, *args, **kwargs):
        self.guild = None
        self._plugins = []

        super().__init__(*args, **kwargs)

        Lang().bot = self
        Config().bot = self
        Storage().bot = self
        self.load_config()

        self.reaction_listener = reactions.ReactionListener(self)
        self.dm_listener = dmlisteners.DMListener(self)
        self.timers = timers.Mothership(self)
        self.ignoring = ignoring.Ignoring(self)
        self.helpsys = help.GeckiHelp(self)
        self.presence = presence.Presence(self)
        self.liveticker = liveticker.Liveticker(self)

    def load_config(self):
        """
        Loads the bot config file and sets all config variables.
        """
        dummy = ConfigurableData(Config, self)
        cfg = dummy.get()
        self.set_debug_mode(cfg.get('DEBUG_MODE', False))
        self.TOKEN = cfg.get('DISCORD_TOKEN', 0)
        self.SERVER_ID = cfg.get('SERVER_ID', 0)
        self.CHAN_IDS = cfg.get('CHAN_IDS', {})
        self.ROLE_IDS = cfg.get('ROLE_IDS', {})
        self.DEBUG_USERS = cfg.get('DEBUG_USERS', cfg.get('DEBUG_WHITELIST', []))
        self.GOOGLE_API_KEY = cfg.get('GOOGLE_API_KEY', "")
        self.LANGUAGE_CODE = cfg.get('LANG', self.DEFAULT_LANG)

        self.ADMIN_CHAN_ID = self.CHAN_IDS.get('admin', 0)
        self.DEBUG_CHAN_ID = self.CHAN_IDS.get('debug', self.CHAN_IDS.get('bot-interna', 0))
        self.MOD_CHAN_ID = self.CHAN_IDS.get('mod', 0)
        self.SERVER_ADMIN_ROLE_ID = self.ROLE_IDS.get('server_admin', self.ROLE_IDS.get('admin', 0))
        self.BOT_ADMIN_ROLE_ID = self.ROLE_IDS.get('bot_admin', self.ROLE_IDS.get('botmaster', 0))
        self.MOD_ROLE_ID = self.ROLE_IDS.get('mod', 0)
        self.ADMIN_ROLES = [self.BOT_ADMIN_ROLE_ID, self.SERVER_ADMIN_ROLE_ID]
        self.MOD_ROLES = [self.BOT_ADMIN_ROLE_ID, self.SERVER_ADMIN_ROLE_ID, self.MOD_ROLE_ID]

    def get_default(self, container=None):
        raise RuntimeError("Config file missing")

    @property
    def plugins(self) -> List[BasePlugin]:
        """All plugins including normal and coreplugins"""
        return self._plugins

    def get_coreplugins(self) -> List[str]:
        """All coreplugins"""
        return [c.get_name()
                for c in self._plugins if c.get_configurable_type() == ConfigurableType.COREPLUGIN]

    def get_normalplugins(self) -> List[str]:
        """All normal plugins"""
        return [c.get_name()
                for c in self._plugins if c.get_configurable_type() == ConfigurableType.PLUGIN]

    def get_available_plugins(self) -> List[str]:
        """Get all available normal plugins including loaded plugins"""
        avail = []
        for modname in pkgutil.iter_modules([self.PLUGIN_DIR]):
            avail.append(modname.name)
        return avail

    def get_subsystem_list(self) -> List[str]:
        """All normal plugins"""
        subsys = []
        for modname in pkgutil.iter_modules(subsystems.__path__):
            subsys.append(modname.name)
        return subsys

    def get_name(self):
        return self.NAME.lower()

    def configure(self, plugin):
        Config().load(plugin)
        Storage().load(plugin)
        Lang().remove_from_cache(plugin)

    def register(self, plugin_class, category=None, category_desc=None):
        """Registers the given plugin class or instance"""
        # Add Cog
        if isinstance(plugin_class, commands.Cog):
            plugin_object = plugin_class
        else:
            plugin_object = plugin_class(self)
        self.add_cog(plugin_object)

        self.plugins.append(plugin_object)

        # Load IO
        self.configure(plugin_object)

        # Set HelpCategory
        if isinstance(category, str) and category:
            if category_desc is None:
                category_desc = ""
            category = help.HelpCategory(category, description=category_desc)
        if category is None:
            cat = self.helpsys.register_category_by_name(plugin_object.get_name())
            cat.add_plugin(plugin_object)
        else:
            cat = self.helpsys.register_category(category)
            cat.add_plugin(plugin_object)

        logging.debug("Registered plugin {}".format(plugin_object.get_name()))

    def deregister(self, plugin: BasePlugin):
        """Deregisters the given plugin instance"""
        self.remove_cog(plugin.qualified_name)

        if plugin not in self.plugins:
            logging.debug("Tried deregistering plugin {}, but plugin is not registered".
                          format(plugin.get_name()))
            return

        self.helpsys.category_by_plugin(plugin).remove_plugin(plugin)
        self.plugins.remove(plugin)

        logging.debug("Deregistered plugin {}".format(plugin.get_name()))

    def plugin_objects(self, plugins_only=False):
        """
        Generator for all registered plugin objects without anything config-related
        """
        for el in self.plugins:
            if plugins_only and not isinstance(el, BasePlugin):
                continue
            yield el

    def load_plugins(self, plugin_dir):
        """
        Loads all plugins in plugin_dir.
        :return: Returns a list with the plugin names on which loading failed.
        """
        failed_list = []
        for el in pkgutil.iter_modules([plugin_dir]):
            if not self.load_plugin(plugin_dir, el[1]):
                failed_list.append(el[1])
        return failed_list

    def load_plugin(self, plugin_dir, plugin_name):
        """Loads the given plugin_name in plugin_dir, returns True if plugin loaded successfully"""
        try:
            to_import = "{}.{}".format(plugin_dir, plugin_name)
            try:
                pkgutil.importlib.import_module(to_import).Plugin(self)
            except AttributeError:
                to_import = "{}.{}.{}".format(plugin_dir, plugin_name, plugin_name)
                pkgutil.importlib.import_module(to_import).Plugin(self)
        except NotLoadable as e:
            logging.warning("Plugin {} could not be loaded: {}".format(plugin_name, e))
            plugin_instance = converters.get_plugin_by_name(plugin_name)
            if plugin_instance is not None:
                self.deregister(plugin_instance)
            return False
        except Exception as e:
            logging.error("Unable to load plugin: {}:\n{}".format(plugin_name, traceback.format_exc()))
            plugin_instance = converters.get_plugin_by_name(plugin_name)
            if plugin_instance is not None:
                self.deregister(plugin_instance)
            return False
        else:
            logging.info("Loaded plugin {}".format(plugin_name))
            return True

    def unload_plugin(self, plugin_name, save_config=True):
        """Unloads the plugin with the given plugin_name, returns True if plugin unloaded successfully"""
        try:
            plugin = converters.get_plugin_by_name(plugin_name)
            if plugin is None:
                return
            self.loop.create_task(plugin.shutdown())
            if save_config:
                Config.save(plugin)
                Storage.save(plugin)

            self.deregister(plugin)
        except Exception as e:
            logging.error("Unable to unload plugin: {}:\n{}".format(plugin_name, traceback.format_exc()))
            return False
        else:
            logging.info("Unloaded plugin {}".format(plugin_name))
            return True

    def set_debug_mode(self, mode):
        if mode == self.DEBUG_MODE:
            return

        if mode:
            self.DEBUG_MODE = True
        else:
            self.DEBUG_MODE = False
        logging_setup(debug=mode)

    async def shutdown(self, status):
        try:
            status = status.value
        except AttributeError:
            pass
        self.timers.shutdown(status)
        logging.info("Shutting down.")
        logging.debug("Exit code: {}".format(status))
        sys.exit(status)

def intent_setup():
    intents = discord.Intents.default()
    intents.members = True
    return intents


def logging_setup(debug=False):
    """
    Put all debug loggers on info and everything else on info/debug, depending on config
    """
    level = logging.INFO
    if debug:
        level = logging.DEBUG

    Path("logs/").mkdir(parents=True, exist_ok=True)

    file_handler = logging.handlers.TimedRotatingFileHandler(filename="logs/geckarbot.log",
                                                             when="midnight", interval=1, encoding="utf-8")
    file_handler.setLevel(level)
    file_handler.setFormatter(logging.Formatter('%(asctime)s : %(levelname)s : %(name)s : %(message)s'))
    console_handler = logging.StreamHandler()
    console_handler.setLevel(level)
    console_handler.setFormatter(logging.Formatter('%(asctime)s : %(levelname)s : %(name)s : %(message)s'))
    logger = logging.getLogger('')
    logger.setLevel(level)
    logger.handlers = [file_handler, console_handler]

    for el in logging.root.manager.loggerDict:
        logger = logging.root.manager.loggerDict[el]
        if isinstance(logger, logging.PlaceHolder):
            continue
        logger.setLevel(logging.INFO)


def main():
    injections.pre_injections()
    logging_setup()
    logging.getLogger(__name__).debug("Debug mode: on")
    intents = intent_setup()
    bot = Geckarbot(command_prefix='!', intents=intents)
    injections.post_injections(bot)
    logging.info("Loading core plugins")
    failed_plugins = bot.load_plugins(bot.CORE_PLUGIN_DIR)

    @bot.event
    async def on_ready():
        """Loads plugins and prints on server that bot is ready"""
        guild = discord.utils.get(bot.guilds, id=bot.SERVER_ID)
        bot.guild = guild

        logging.info("Loading plugins")
        failed_plugins.extend(bot.load_plugins(bot.PLUGIN_DIR))

        if not bot.DEBUG_MODE:
            await bot.presence.start()

        logging.info(f"{bot.user} is connected to the following server: "
                     f"{guild.name} (id: {guild.id})")

        members = "\n - ".join([member.name for member in guild.members])
        logging.info(f"Server Members:\n - {members}")

        await utils.write_debug_channel(f"Geckarbot {bot.VERSION} connected on "
                                             f"{guild.name} with {len(guild.members)} users.")
        await utils.write_debug_channel(f"Loaded subsystems: {', '.join(bot.get_subsystem_list())}")
        await utils.write_debug_channel(f"Loaded coreplugins: {', '.join(bot.get_coreplugins())}")
        await utils.write_debug_channel(f"Loaded plugins: {', '.join(bot.get_normalplugins())}")
        if len(failed_plugins) < 1:
            failed_plugins.append("None, all plugins loaded successfully!")
        await utils.write_debug_channel(f"Failed loading plugins: {', '.join(failed_plugins)}")

    if not bot.DEBUG_MODE:
        @bot.event
        async def on_error(event, *args, **kwargs):
            """On bot errors print error state in debug channel"""
            exc_type, exc_value, exc_traceback = sys.exc_info()

            if (exc_type is commands.CommandNotFound
                    or exc_type is commands.DisabledCommand):
                return

            embed = discord.Embed(title=':x: Error', colour=0xe74c3c)  # Red
            embed.add_field(name='Error', value=exc_type)
            embed.add_field(name='Event', value=event)
            embed.timestamp = datetime.datetime.utcnow()

            ex_tb = "".join(traceback.format_exception(exc_type, exc_value, exc_traceback))
            is_tb_own_msg = len(ex_tb) > 2000
            if is_tb_own_msg:
                embed.description = "Exception Traceback see next message."
                ex_tb = stringutils.paginate(ex_tb.split("\n"), msg_prefix="```python\n", msg_suffix="```")
            else:
                embed.description = f"```python\n{ex_tb}```"

            await utils.write_debug_channel(embed)
            if is_tb_own_msg:
                for msg in ex_tb:
                    await utils.write_debug_channel(msg)

        @bot.event
        async def on_command_error(ctx, error):
            """Error handling for bot commands"""
            # No command or ignoring list handling
            if isinstance(error, (commands.CommandNotFound, commands.DisabledCommand)):
                return
            if isinstance(error, ignoring.UserBlockedCommand):
                await ctx.send("User {} has blocked the command.".format(converters.get_best_username(error.user)))

            # Check Failures
            elif isinstance(error, (commands.MissingRole, commands.MissingAnyRole)):
                await ctx.send("You don't have the correct role for this command.")
            elif isinstance(error, commands.NoPrivateMessage):
                await ctx.send("Command can't be executed in private messages.")
            elif isinstance(error, commands.CheckFailure):
                await ctx.send("Permission error.")

            # User input errors
            elif isinstance(error, commands.MissingRequiredArgument):
                await ctx.send("Required argument missing: {}".format(error.param))
            elif isinstance(error, commands.TooManyArguments):
                await ctx.send("Too many arguments given.")
            elif isinstance(error, commands.BadArgument):
                await ctx.send("Error on given argument: {}".format(error))
            elif isinstance(error, commands.UserInputError):
                await ctx.send("Wrong user input format: {}".format(error))

            # Other errors
            else:
                # error handling
                embed = discord.Embed(title=':x: Command Error', colour=0xe74c3c)  # Red
                embed.add_field(name='Error', value=error)
                embed.add_field(name='Command', value=ctx.command)
                embed.add_field(name='Message', value=ctx.message.clean_content)
                if isinstance(ctx.channel, discord.TextChannel):
                    embed.add_field(name='Channel', value=ctx.channel.name)
                if isinstance(ctx.channel, discord.DMChannel):
                    embed.add_field(name='Channel', value=ctx.channel.recipient)
                if isinstance(ctx.channel, discord.GroupChannel):
                    embed.add_field(name='Channel', value=ctx.channel.recipients)
                embed.add_field(name='Author', value=ctx.author.display_name)
                embed.url = ctx.message.jump_url
                embed.timestamp = datetime.datetime.utcnow()

                ex_tb = "".join(traceback.TracebackException.from_exception(error).format())
                is_tb_own_msg = len(ex_tb) > 2000
                if is_tb_own_msg:
                    embed.description = "Exception Traceback see next message."
                    ex_tb = stringutils.paginate(ex_tb.split("\n"), msg_prefix="```python\n", msg_suffix="```")
                else:
                    embed.description = f"```python\n{ex_tb}```"

                await utils.write_debug_channel(embed)
                if is_tb_own_msg:
                    for msg in ex_tb:
                        await utils.write_debug_channel(msg)
                await utils.add_reaction(ctx.message, Lang.CMDERROR)
                msg = "Unknown error while executing command."
                if hasattr(error, "user_message"):
                    msg = error.user_message
                await ctx.send(msg)

    @bot.event
    async def on_message(message):
        """Basic message and ignore list handling"""

        # DM handling
        if message.guild is None:
            if await bot.dm_listener.handle_dm(message):
                return

        # user on ignore list
        if bot.ignoring.check_user(message.author):
            return

        # debug mode whitelist
        if not permchecks.debug_user_check(message.author):
            return

        await bot.process_commands(message)

    @bot.check
    async def command_disabled(ctx):
        """
        Checks if a command is disabled or blocked for user.
        This check will be executed before other command checks.
        """
        if bot.ignoring.check_command(ctx):
            raise commands.DisabledCommand()
        if bot.ignoring.check_active_usage(ctx.author, ctx.command.qualified_name):
            raise commands.DisabledCommand()
        if bot.ignoring.check_passive_usage(ctx.author, ctx.command.qualified_name):
            raise commands.DisabledCommand()
        return True

    bot.run(bot.TOKEN)


if __name__ == "__main__":
    main()<|MERGE_RESOLUTION|>--- conflicted
+++ resolved
@@ -36,11 +36,7 @@
     Basic bot info
     """
     NAME = "Geckarbot"
-<<<<<<< HEAD
-    VERSION = "2.6.0"
-=======
     VERSION = "2.6.2"
->>>>>>> 42705948
     PLUGIN_DIR = "plugins"
     CORE_PLUGIN_DIR = "coreplugins"
     CONFIG_DIR = "config"
