#!/usr/bin/env python3

import traceback
import datetime
import discord
import pkgutil
import logging
import sys
from enum import Enum

from discord.ext import commands

from conf import Config, PluginSlot
from botutils import utils


class Exitcodes(Enum):
    """
    These exit codes are evaluated by the runscript and acted on accordingly.
    """
    SUCCESS = 0  # regular shutdown, doesn't come back up
    ERROR = 1  # some generic error
    HTTP = 2  # no connection to discord
    RESTART = 10  # simple restart
    UPDATE = 11  # shutdown, update, restart


class Geckarbot(commands.Bot):
    def __init__(self, *args, **kwargs):
        self.coredata = {}
        self.geck_cogs = []
        self.guild = None
        self.plugins = None
        logging.info("this is an info")
        logging.debug("this is debug")
        super().__init__(*args, **kwargs)

    def register(self, cog_class):
<<<<<<< HEAD
=======
        #print(isinstance(cog_class, commands.Cog))
>>>>>>> 518e3eb6
        if isinstance(cog_class, commands.Cog):
            cog = cog_class
        else:
            cog = cog_class(self)
        self.add_cog(cog)
        self.geck_cogs.append(cog)

        plugin_slot = PluginSlot(cog)
        Config().plugins.append(plugin_slot)
        Config().load(cog)

    def plugin_objects(self):
        """
        Generator for all registered plugin objects without anything config-related
        """
        for el in self.plugins:
            yield el.instance

    def plugin_name(self, plugin):
        """
        Returns a human-readable name for Plugin plugin.
        """
        return plugin.__module__  # this looks kinda ghetto, maybe improve it

    def load_plugins(self, plugin_dir):
        r = []

        # import
        for el in pkgutil.iter_modules([plugin_dir]):
            plugin = el[1]
            try:
                p = pkgutil.importlib.import_module("{}.{}".format(plugin_dir, plugin))
                p = p.Plugin(self)
            except Exception as e:
                logging.error("Unable to load plugin: {} ({})".format(plugin, e))
                continue
            else:
                r.append(p)
                logging.info("Loaded plugin {}".format(plugin))

        return r

    async def shutdown(self, status):
        sys.exit(status.value())


class BasePlugin(commands.Cog):
    def __init__(self, bot):
        super().__init__()
        self.bot = bot

    def shutdown(self):
        """
        Is called when the bot is shutting down. If you have cleanup to do, do it here.
        """
        pass


def logging_setup():
    """
    Put all debug loggers on info and everything else on info/debug, depending on config
    """
    print(logging.root.manager.loggerDict)
    level = logging.DEBUG
    if Config().DEBUG_MODE:
        level = logging.DEBUG
    logging.basicConfig(level=level)
    for el in logging.root.manager.loggerDict:
        logger = logging.root.manager.loggerDict[el]
        if isinstance(logger, logging.PlaceHolder):
            continue
        logger.setLevel(logging.INFO)


def main():
<<<<<<< HEAD
    logging.basicConfig(level=logging.DEBUG)
    bot = Geckarbot(command_prefix='!')
=======
>>>>>>> 518e3eb6
    Config().load_bot()
    logging_setup()
    logging.getLogger(__name__).debug("Debug mode: on")
    bot = Geckarbot(command_prefix='!')
    logging.info("Loading core plugins")
    bot.plugins = bot.load_plugins(Config().CORE_PLUGIN_DIR)

    @bot.event
    async def on_ready():
        """Loads plugins and prints on server that bot is ready"""
        logging.info("Loading plugins")
        bot.plugins.extend(bot.load_plugins(Config().PLUGIN_DIR))

        guild = discord.utils.get(bot.guilds, id=Config().SERVER_ID)
        bot.guild = guild
        logging.info(f"{bot.user} is connected to the following server:\n"
                     f"{guild.name}(id: {guild.id})")

        members = "\n - ".join([member.name for member in guild.members])
        logging.info(f"Server Members:\n - {members}")

        await utils.write_debug_channel(bot, f"Geckarbot v{Config().VERSION} connected on "
                                             f"{guild.name} with {len(guild.members)} users.")

    if not Config().DEBUG_MODE:
        @bot.event
        async def on_error(event, *args, **kwargs):
            """On bot errors print error state in debug channel"""
            embed = discord.Embed(title=':x: Event Error', colour=0xe74c3c)  # Red
            embed.add_field(name='Event', value=event)
            embed.description = '```py\n%s\n```' % traceback.format_exc()
            embed.timestamp = datetime.datetime.utcnow()
            debug_chan = bot.get_channel(Config().DEBUG_CHAN_ID)
            if debug_chan is not None:
                await debug_chan.send(embed=embed)

        @bot.event
        async def on_command_error(ctx, error):
            """Error handling for bot commands"""
            if isinstance(error, commands.errors.CommandNotFound):
                return

            # Check Failures
            elif isinstance(error, commands.errors.MissingRole) or isinstance(error, commands.errors.MissingAnyRole):
                await ctx.send("You don't have the correct role for this command.")
            elif isinstance(error, commands.errors.NoPrivateMessage):
                await ctx.send("Command can't be executed in private messages.")
            elif isinstance(error, commands.errors.CheckFailure):
                return

            # User input errors
            elif isinstance(error, commands.errors.MissingRequiredArgument):
                await ctx.send("Required argument missing.")
            elif isinstance(error, commands.errors.TooManyArguments):
                await ctx.send("Too many arguments given.")
            elif isinstance(error, commands.errors.UserInputError):
                await ctx.send("Wrong user input format.")
            else:
                # error handling
                embed = discord.Embed(title=':x: Command Error', colour=0xe74c3c)  # Red
                embed.add_field(name='Error', value=error)
                embed.add_field(name='Arguments', value=ctx.args)
                embed.add_field(name='Command', value=ctx.command)
                embed.add_field(name='Message', value=ctx.message)
                embed.description = '```py\n%s\n```' % traceback.format_exc()
                embed.timestamp = datetime.datetime.utcnow()
                debug_chan = bot.get_channel(Config().DEBUG_CHAN_ID)
                if debug_chan is not None:
                    await debug_chan.send(embed=embed)
                await ctx.send("Error while executing command.")

    @bot.event
    async def on_message(message):
        """Basic message and blacklisting handling"""
        if 'blacklist' in bot.coredata and bot.coredata['blacklist'].is_member_on_blacklist(message.author):
            return
        if Config().DEBUG_MODE and len(Config().DEBUG_WHITELIST) > 0:
            if message.author.id in Config().DEBUG_WHITELIST:
                await bot.process_commands(message)
            else:
                return
        else:
            await bot.process_commands(message)

    bot.run(Config().TOKEN)

if __name__ == "__main__":
    main()<|MERGE_RESOLUTION|>--- conflicted
+++ resolved
@@ -36,10 +36,6 @@
         super().__init__(*args, **kwargs)
 
     def register(self, cog_class):
-<<<<<<< HEAD
-=======
-        #print(isinstance(cog_class, commands.Cog))
->>>>>>> 518e3eb6
         if isinstance(cog_class, commands.Cog):
             cog = cog_class
         else:
@@ -115,11 +111,6 @@
 
 
 def main():
-<<<<<<< HEAD
-    logging.basicConfig(level=logging.DEBUG)
-    bot = Geckarbot(command_prefix='!')
-=======
->>>>>>> 518e3eb6
     Config().load_bot()
     logging_setup()
     logging.getLogger(__name__).debug("Debug mode: on")
