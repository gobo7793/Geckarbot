#!/usr/bin/env python3
# pylint: disable=invalid-name,broad-except,unused-import

import datetime
import inspect
import locale
import logging
import pkgutil
import pprint
import sys
import traceback
from logging import handlers
from pathlib import Path
from typing import List, Union, Optional, Type

import discord
from discord.ext import commands

import injections
import services
from base.configurable import BasePlugin, NotLoadable, ConfigurableType, PluginClassNotFound, Configurable
from base.data import Config, Lang, Storage, ConfigurableData
from base.bot import Exitcode, BaseBot
from botutils import utils, permchecks, converters, stringutils
from botutils.utils import execute_anything_sync
from services import timers, reactions, ignoring, dmlisteners, helpsys, presence, liveticker


class Geckarbot(BaseBot):
    """
    Basic bot info
    """
    NAME = "Geckarbot"
<<<<<<< HEAD
    VERSION = "2.13.9"
    PLUGIN_DIR = "plugins"
    CORE_PLUGIN_DIR = "coreplugins"
    CONFIG_DIR = "config"
    STORAGE_DIR = "storage"
    LANG_DIR = "lang"
    DEFAULT_LANG = "en_US"
    RESOURCE_DIR = "resource"

    """
    Config
    """
    TOKEN = None
    SERVER_ID = None
    CHAN_IDS = None
    ROLE_IDS = None
    DEBUG_MODE = None
    DEBUG_USERS = None
    GOOGLE_API_KEY = None
    WOLFRAMALPHA_API_KEY = None
    LANGUAGE_CODE = None
    PLUGINS = None

    ADMIN_CHAN_ID = None
    DEBUG_CHAN_ID = None
    MOD_CHAN_ID = None
    SERVER_ADMIN_ROLE_ID = None
    BOT_ADMIN_ROLE_ID = None
    MOD_ROLE_ID = None
    ADMIN_ROLES = None
    MOD_ROLES = None
    LOAD_PLUGINS = None
    NOT_LOAD_PLUGINS = None
=======
    VERSION = "2.14.0"
>>>>>>> 97663bba

    def __init__(self, *args, **kwargs):
        logging.info("Starting %s %s", self.NAME, self.VERSION)
        self.exitcode = Exitcode.UNDEFINED
        self.guild = None
        self._plugins = []

        super().__init__(*args, **kwargs)

        Lang().bot = self
        Config().bot = self
        Storage().bot = self
        self.load_config()
        self._set_locale()

        self.add_check(self.command_disabled)

        self.reaction_listener = reactions.ReactionListener()
        self.dm_listener = dmlisteners.DMListener()
        self.timers = timers.Mothership()
        self.ignoring = ignoring.Ignoring()
        self.helpsys = helpsys.GeckiHelp()
        self.presence = presence.Presence()
        self.liveticker = liveticker.Liveticker()

    def load_config(self):
        """
        Loads the bot config file and sets all config variables.
        """
        dummy = ConfigurableData(Config, self)
        cfg = dummy.get()
        self.set_debug_mode(cfg.get('DEBUG_MODE', False))
        self.TOKEN = cfg.get('DISCORD_TOKEN', 0)
        self.SERVER_ID = cfg.get('SERVER_ID', 0)
        self.CHAN_IDS = cfg.get('CHAN_IDS', {})
        self.ROLE_IDS = cfg.get('ROLE_IDS', {})
        self.DEBUG_USERS = cfg.get('DEBUG_USERS', cfg.get('DEBUG_WHITELIST', []))
        self.GOOGLE_API_KEY = cfg.get('GOOGLE_API_KEY', "")
        self.WOLFRAMALPHA_API_KEY = cfg.get('WOLFRAMALPHA_API_KEY', "")
        self.LANGUAGE_CODE = cfg.get('LANG', self.DEFAULT_LANG)
        self.PLUGINS = cfg.get('PLUGINS', {})

        self.ADMIN_CHAN_ID = self.CHAN_IDS.get('admin', 0)
        self.DEBUG_CHAN_ID = self.CHAN_IDS.get('debug', self.CHAN_IDS.get('bot-interna', 0))
        self.MOD_CHAN_ID = self.CHAN_IDS.get('mod', 0)
        self.SERVER_ADMIN_ROLE_ID = self.ROLE_IDS.get('server_admin', self.ROLE_IDS.get('admin', 0))
        self.BOT_ADMIN_ROLE_ID = self.ROLE_IDS.get('bot_admin', self.ROLE_IDS.get('botmaster', 0))
        self.MOD_ROLE_ID = self.ROLE_IDS.get('mod', 0)
        self.ADMIN_ROLES = [self.BOT_ADMIN_ROLE_ID, self.SERVER_ADMIN_ROLE_ID]
        self.MOD_ROLES = [self.BOT_ADMIN_ROLE_ID, self.SERVER_ADMIN_ROLE_ID, self.MOD_ROLE_ID]
        self.LOAD_PLUGINS = self.PLUGINS.get('load', [])
        self.NOT_LOAD_PLUGINS = self.PLUGINS.get('not_load', [])

    def default_config(self, container=None):
        # pylint: disable=no-self-use
        # config/geckarbot.json must be provided or the bot can't start
        raise RuntimeError("Config file missing")

    def _set_locale(self):
        """
        Sets the localization settings to the LANGUAGE_CODE configuration
        """
        locale.setlocale(locale.LC_ALL, self.LANGUAGE_CODE + ".utf-8")
        logging.info("Localization set to '%s'", locale.getlocale(locale.LC_ALL))

    @property
    def plugins(self) -> List[BasePlugin]:
        """All plugins including normal and coreplugins"""
        return self._plugins

    def get_coreplugins(self) -> List[str]:
        """All coreplugins"""
        return [c.get_name() for c in self._plugins
                if c.get_configurable_type() == ConfigurableType.COREPLUGIN]

    def get_normalplugins(self) -> List[str]:
        """All normal plugins"""
        return [c.get_name() for c in self._plugins
                if c.get_configurable_type() == ConfigurableType.PLUGIN]

    def get_all_available_plugins(self) -> List[str]:
        """Get all available normal plugins including loaded plugins"""
        avail = []
        for modname in pkgutil.iter_modules([self.PLUGIN_DIR]):
            avail.append(modname.name)
        return avail

    def get_unloaded_plugins(self) -> List[str]:
        """Get all available normal plugins including loaded plugins"""
        return [x for x in self.get_all_available_plugins()
                if x not in self.get_normalplugins()]

    @staticmethod
    def get_service_list() -> List[str]:
        """All services"""
        subsys = []
        for modname in pkgutil.iter_modules(services.__path__):
            subsys.append(modname.name)
        return subsys

    def get_name(self):
        return self.NAME.lower()

    @staticmethod
    def configure(plugin: Configurable):
        """
        Loads Config, Storage and Lang data for given plugin

        :param plugin: The plugin to load
        """
        Config().load(plugin)
        Storage().load(plugin)
        Lang().remove_from_cache(plugin)

    def register(self, plugin_class: Union[BasePlugin, Type[BasePlugin]],
                 category: Union[str, helpsys.DefaultCategories, helpsys.HelpCategory, None] = None,
                 category_desc: str = None) -> bool:
        """
        Registers a plugin

        :param plugin_class: The plugin instance inherited by `base.BasePlugin` to be registered
        :param category: The help category for the commands of the plugins.
            If none, the Help Subsystem creates one based on the plugin name.
        :param category_desc: The description of the help category.
        :returns: `True` if plugin is registered successfully or `False` if Plugin is no valid plugin class
        """
        if not isinstance(plugin_class, BasePlugin):
            logging.debug("Attempt plugin register for plugin object %s, but it doesn't inherit from BasePlugin!",
                          plugin_class)
            return False

        # Add Cog
        if isinstance(plugin_class, commands.Cog):
            plugin_object = plugin_class
        else:
            plugin_object = plugin_class()
        self.add_cog(plugin_object)

        self.plugins.append(plugin_object)

        # Load IO
        self.configure(plugin_object)

        # Set HelpCategory
        if category_desc is None:
            category_desc = ""
        if isinstance(category, str) and category:
            category = helpsys.HelpCategory(self, category, desc=category_desc)
        if category is None:
            cat = self.helpsys.register_category_by_name(plugin_object.get_name(), description=category_desc)
            cat.add_plugin(plugin_object)
        else:
            cat = self.helpsys.register_category(category)
            cat.add_plugin(plugin_object)

        logging.debug("Registered plugin %s", plugin_object.get_name())
        return True

    def deregister(self, plugin: BasePlugin) -> bool:
        """
        Deregisters a plugin

        :param plugin: The plugin instance to deregister
        :returns: `True` if plugin successfully deregistered or `False` if plugin is not registered.
        """
        self.remove_cog(plugin.qualified_name)

        if plugin not in self.plugins:
            logging.debug("Tried deregistering plugin %s, but plugin is not registered", plugin.get_name())
            return False

        self.helpsys.purge_plugin(plugin)
        self.plugins.remove(plugin)

        logging.debug("Deregistered plugin %s", plugin.get_name())
        return True

    def plugin_objects(self, plugins_only=False):
        """
        Generator for all registered plugin objects without anything config-related
        """
        for el in self.plugins:
            if plugins_only and not isinstance(el, BasePlugin):
                continue
            yield el

    def load_plugins(self, plugin_dir) -> list:
        """
        Loads all plugins in given plugin_dir with following conditions:
            1. If LOAD_PLUGINS is empty: All available plugins will be loaded
            2. If LOAD_PLUGINS is not empty: Only the plugins in this list will be loaded
            3. From the plugins that should be loaded, the plugins listed in NOT_LOAD_PLUGINS won't be loaded

        Plugins are indicated by their names. These conditions don't apply to core plugins in CORE_PLUGIN_DIR.

        :return: Returns a list with the plugin names which should be loaded, but failed.
        """
        failed_list = []
        for el in pkgutil.iter_modules([plugin_dir]):
            if plugin_dir != self.CORE_PLUGIN_DIR:
                if self.LOAD_PLUGINS and el[1] not in self.LOAD_PLUGINS:
                    continue
                if el[1] in self.NOT_LOAD_PLUGINS:
                    continue

            if not self.load_plugin(plugin_dir, el[1]):
                failed_list.append(el[1])
        return failed_list

    def _import_plugin(self, module_name):
        """
        Imports a plugin module

        :param module_name: The full qualified plugin module name to imported
        :raises PluginClassNotFound: If the module does not have a class called `Plugin`
        """
        module = pkgutil.importlib.import_module(module_name)
        members = inspect.getmembers(module)
        found = False
        for name, obj in members:
            if name == "Plugin":
                found = True
                obj()
        if not found:
            raise PluginClassNotFound(members)

    def load_plugin(self, plugin_dir, plugin_name) -> Optional[bool]:
        """
        Loads a plugin and performs instantiating and registering of the plugin

        :param plugin_dir: The directory from which the plugin will be loaded
        :param plugin_name: The name of the plugin module
        :return: `True` if plugin is loaded successfully, `False` on errors or `None` if plugin was already loaded.
        """
        for pl in self.plugins:
            if pl.get_name() == plugin_name:
                logging.info("A Plugin called %s already loaded, skipping loading.", plugin_name)
                return None

        try:
            to_import = "{}.{}".format(plugin_dir, plugin_name)
            try:
                self._import_plugin(to_import)
            except PluginClassNotFound:
                to_import = "{0}.{1}.{1}".format(plugin_dir, plugin_name)
                self._import_plugin(to_import)

        except NotLoadable as e:
            logging.warning("Plugin %s could not be loaded: %s", plugin_name, e)
            plugin_instance = converters.get_plugin_by_name(plugin_name)
            if plugin_instance is not None:
                self.deregister(plugin_instance)
            return False

        except PluginClassNotFound as e:
            logging.error("Unable to load plugin '%s': Plugin class not found", plugin_name)
            logging.debug("Members: %s", pprint.pformat(e.members))
            return False

        except (TypeError, Exception):
            logging.error("Unable to load plugin '%s':\n%s", plugin_name, traceback.format_exc())
            plugin_instance = converters.get_plugin_by_name(plugin_name)
            if plugin_instance is not None:
                self.deregister(plugin_instance)
            return False

        logging.info("Loaded plugin %s", plugin_name)
        if self.liveticker.restored:
            execute_anything_sync(self.liveticker.restore, [plugin_name])
        return True

    def unload_plugin(self, plugin_name, save_config=True) -> Optional[bool]:
        """
        Unloads a plugin and performs plugin cleanup and saving the config and storage data

        :param plugin_name: The plugin name to be unloaded
        :param save_config: If `True` the plugin config and storage will be saved, on `False` not.
        :return: `True` if plugin was unloaded successfully, `False` on errors and `None` if plugin was not laoded.
        """
        try:
            plugin = converters.get_plugin_by_name(plugin_name)
            if plugin is None:
                return None

            execute_anything_sync(self.loop.create_task(plugin.shutdown()))
            if save_config:
                Config.save(plugin)
                Storage.save(plugin)
            self.liveticker.unload_plugin(plugin_name)

            self.deregister(plugin)

        except (TypeError, Exception):
            logging.error("Unable to unload plugin: %s:\n%s", plugin_name, traceback.format_exc())
            return False
        logging.info("Unloaded plugin %s", plugin_name)
        return True

    def set_debug_mode(self, mode: bool):
        """
        Enables or disables the debug mode

        :param mode: `True` to enable, `False` to disable debug mode
        """
        if mode == self.DEBUG_MODE:
            return

        if mode:
            self.DEBUG_MODE = True
        else:
            self.DEBUG_MODE = False

        logging.info("Debug mode set to %s", self.DEBUG_MODE)
        logging_setup(debug=mode)

    async def shutdown(self, status: Exitcode):
        """
        Shutting down the bot to handle the exit code by the runscript, e.g. for updating

        :param status: The exit status or exit code
        """
        logging.info("Shutting down.")
        logging.debug("Setting exit code: %s", status)
        self.exitcode = status
        await self.close()

    async def on_error(self, event_method, *args, **kwargs):
        """
        Handles general errors occurring during execution and prints the exception data into the debug channel.
        In debug mode the exception will be handled by discord.py own on_error event method.

        :param event_method: The name of the event that raised the exception
        :param args: The positional arguments for the event that raised the exception
        :param kwargs: The keyword arguments for the event that raised the exception
        """
        if self.DEBUG_MODE:
            await super().on_error(event_method, *args, **kwargs)
            return

        exc_type, exc_value, exc_traceback = sys.exc_info()

        if (exc_type is commands.CommandNotFound
                or exc_type is commands.DisabledCommand):
            return

        embed = discord.Embed(title=':x: Error', colour=0xe74c3c)  # Red
        embed.add_field(name='Error', value=exc_type)
        embed.add_field(name='Event', value=event_method)
        embed.timestamp = datetime.datetime.utcnow()

        ex_tb = "".join(traceback.format_exception(exc_type, exc_value, exc_traceback))
        is_tb_own_msg = len(ex_tb) > 2000
        if is_tb_own_msg:
            embed.description = "Exception Traceback see next message."
            ex_tb = stringutils.paginate(ex_tb.split("\n"), msg_prefix="```python\n", msg_suffix="```")
        else:
            embed.description = f"```python\n{ex_tb}```"

        await utils.write_debug_channel(embed)
        if is_tb_own_msg:
            for msg in ex_tb:
                await utils.write_debug_channel(msg)

    async def on_command_error(self, context, exception):
        """
        Handles error occurring during execution of commands and prints the exception data into debug channel.
        In debug mode the exception will be handled by discord.py own on_command_error event method.

        :param context: The invocation context
        :param exception: The error that was raised
        """
        if self.DEBUG_MODE:
            await super().on_command_error(context, exception)
            return

        # No command or ignoring list handling
        if isinstance(exception, ignoring.UserBlockedCommand):
            await send_error_to_ctx(context, exception, default="{} has blocked the command `{}`.".
                                    format(converters.get_best_username(exception.user), exception.command))
        if isinstance(exception, (commands.CommandNotFound, commands.DisabledCommand)):
            return

        # Check Failures
        if isinstance(exception, (commands.MissingRole, commands.MissingAnyRole)):
            await send_error_to_ctx(context, exception, default="You don't have the required role for this command.")
        elif isinstance(exception, permchecks.WrongChannel):
            await send_error_to_ctx(context, exception,
                                    default="Command can only be used in channel {}".
                                    format(exception.channel))
        elif isinstance(exception, commands.NoPrivateMessage):
            await send_error_to_ctx(context, exception, default="Command can't be used in private messages.")
        elif isinstance(exception, commands.CheckFailure):
            await send_error_to_ctx(context, exception, default="Permission error.")

        # User input errors
        elif isinstance(exception, commands.MissingRequiredArgument):
            await send_error_to_ctx(context, exception, default="Required argument missing: {}".
                                    format(exception.param))
        elif isinstance(exception, commands.TooManyArguments):
            await send_error_to_ctx(context, exception, default="Too many arguments given.")
        elif isinstance(exception, commands.BadArgument):
            await send_error_to_ctx(context, exception, default="Argument don't have the required format: {}".
                                    format(exception))
        elif isinstance(exception, commands.UserInputError):
            await send_error_to_ctx(context, exception, default="Argument error for argument: {}".
                                    format(exception))

        # Other errors
        else:
            await utils.log_exception(exception, context=context)
            await utils.add_reaction(context.message, Lang.CMDERROR)
            await send_error_to_ctx(context, exception, default="Unknown error while executing command.")

    async def on_message(self, message):
        """
        Basic message and ignore list handling

        :param message: The message which was written
        """

        # DM handling
        if message.guild is None:
            if await self.dm_listener.handle_dm(message):
                return

        # user on ignore list
        if self.ignoring.check_user(message.author):
            return

        # debug mode whitelist
        if not permchecks.debug_user_check(message.author):
            return

        await super().process_commands(message)

    async def command_disabled(self, ctx) -> True:
        """
        Checks if a command is disabled or blocked for user.
        This check will be executed before other command checks.

        :param ctx: The command context
        :returns: True
        :raises DisabledCommand: if the Command is disabled
        """
        if self.ignoring.check_command(ctx):
            raise commands.DisabledCommand()
        if self.ignoring.check_active_usage(ctx.author, ctx.command.qualified_name):
            raise commands.DisabledCommand()
        if self.ignoring.check_passive_usage(ctx.author, ctx.command.qualified_name):
            raise commands.DisabledCommand()
        return True


def intent_setup():
    """Sets the intent settings to work correctly with the Discord API"""
    intents = discord.Intents.default()
    intents.members = True
    return intents


def logging_setup(debug: bool = False):
    """
    Sets the logging level

    :param debug: If `True` the logging level will be set to `logging.DEBUG`, else to `logging.INFO`
    """

    level = logging.INFO
    if debug:
        level = logging.DEBUG

    Path("logs/").mkdir(parents=True, exist_ok=True)

    file_handler = logging.handlers.TimedRotatingFileHandler(filename="logs/geckarbot.log",
                                                             when="midnight", interval=1, encoding="utf-8")
    file_handler.setLevel(level)
    file_handler.setFormatter(logging.Formatter('%(asctime)s : %(levelname)s : %(name)s : %(message)s'))
    console_handler = logging.StreamHandler()
    console_handler.setLevel(level)
    console_handler.setFormatter(logging.Formatter('%(asctime)s : %(levelname)s : %(name)s : %(message)s'))
    logger = logging.getLogger('')
    logger.setLevel(level)
    logger.handlers = [file_handler, console_handler]

    root_logger = logging.root
    for el in root_logger.manager.loggerDict:
        logger = logging.root.manager.loggerDict[el]
        if isinstance(logger, logging.PlaceHolder):
            continue
        if logger.name.startswith("discord."):
            logger.setLevel(logging.INFO)  # set discord.py logger always to info
        else:
            logger.setLevel(level)

    logging.log(level, "Logging level set to %s", level)


async def send_error_to_ctx(ctx: discord.ext.commands.Context,
                            error: Exception,
                            default="Unknown Error.",
                            message=""):
    """
    Sends an error to the command executing user. If the error contains a user_message attribute with content,
    its content will be send as message. Otherwise if the error contains a message in its
    Exception class member "args", the message in args[0] will be send. If a message is given,
    this message will be send no matter what the "args" member contains.

    :param ctx: The context to send the error message
    :param error: The error to send
    :param default: The default message
    :param message: The error dependent error message
    """
    if message:
        await ctx.send(message)
    elif hasattr(error, "user_message") and str(error.user_message):
        await ctx.send(str(error.user_message))
    elif len(error.args) > 0 and error.args[0] is not None and str(error.args[0]):
        await ctx.send(str(error.args[0]))
    else:
        await ctx.send(default)


def main():
    """Starts the Geckarbot"""

    injections.pre_injections()
    logging_setup()
    intents = intent_setup()
    bot = Geckarbot(command_prefix='!', intents=intents, case_insensitive=True)
    injections.post_injections(bot)
    logging.info("Loading core plugins")
    failed_plugins = bot.load_plugins(bot.CORE_PLUGIN_DIR)

    # pylint: disable=unused-variable
    @bot.event
    async def on_ready():
        """Loads plugins and prints on server that bot is ready"""
        guild = discord.utils.get(bot.guilds, id=bot.SERVER_ID)
        bot.guild = guild

        logging.info("Loading plugins")
        failed_plugins.extend(bot.load_plugins(bot.PLUGIN_DIR))

        if not bot.DEBUG_MODE:
            await bot.presence.start()

        logging.info("%s is connected to the following server: %s (id: %d)", bot.user, guild.name, guild.id)

        members = "\n - ".join([member.name for member in guild.members])
        logging.info("Server Members:\n - %s", members)

        await utils.write_debug_channel("Geckarbot {} connected on {} with {} users.".
                                        format(bot.VERSION, guild.name, len(guild.members)))
        subsys = bot.get_service_list()
        await utils.write_debug_channel(f"Loaded {len(subsys)} subsystems: {', '.join(subsys)}")
        core_p = bot.get_coreplugins()
        await utils.write_debug_channel(f"Loaded {len(core_p)} coreplugins: {', '.join(core_p)}")
        plugins = bot.get_normalplugins()
        await utils.write_debug_channel(f"Loaded {len(plugins)} plugins: {', '.join(plugins)}")

        if len(failed_plugins) > 0:
            await utils.write_debug_channel("Failed loading {} plugins: {}".format(len(failed_plugins),
                                                                                   ', '.join(failed_plugins)))
        unloaded = bot.get_unloaded_plugins()
        if len(unloaded) > 0:
            await utils.write_debug_channel("{} additional plugins available: {}".format(len(unloaded),
                                                                                         ', '.join(unloaded)))

    bot.run(bot.TOKEN)
    logging.debug("Loop ended; exit code: %s", bot.exitcode)
    try:
        status = bot.exitcode.value
    except AttributeError:
        logging.error("Shutdown: exit code not set; %s is not an Exitcode", bot.exitcode)
        status = Exitcode.UNDEFINED.value
    sys.exit(status)


if __name__ == "__main__":
    main()<|MERGE_RESOLUTION|>--- conflicted
+++ resolved
@@ -31,8 +31,7 @@
     Basic bot info
     """
     NAME = "Geckarbot"
-<<<<<<< HEAD
-    VERSION = "2.13.9"
+    VERSION = "2.14.0"
     PLUGIN_DIR = "plugins"
     CORE_PLUGIN_DIR = "coreplugins"
     CONFIG_DIR = "config"
@@ -65,9 +64,6 @@
     MOD_ROLES = None
     LOAD_PLUGINS = None
     NOT_LOAD_PLUGINS = None
-=======
-    VERSION = "2.14.0"
->>>>>>> 97663bba
 
     def __init__(self, *args, **kwargs):
         logging.info("Starting %s %s", self.NAME, self.VERSION)
