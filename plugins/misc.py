import asyncio
import locale
import logging
import random
import string
from datetime import datetime, timezone, timedelta
from typing import Dict

import discord
from discord.ext import commands

<<<<<<< HEAD
from base import BasePlugin
from botutils import restclient, utils, timeutils
from botutils.converters import get_best_username
from data import Storage, Lang, Config
from subsystems import timers
from subsystems.helpsys import DefaultCategories
=======
import botutils.timeutils
from botutils import restclient, utils
from botutils.converters import get_best_username
from data import Storage, Lang, Config
from base import BasePlugin, NotFound
from subsystems import timers, help
>>>>>>> 77d2db18

log = logging.getLogger(__name__)
_keysmash_cmd_name = "keysmash"


def _create_keysmash():
    return "".join(random.choices(string.ascii_lowercase, k=random.randint(25, 35)))


class Plugin(BasePlugin, name="Funny/Misc Commands"):

    def __init__(self, bot):
        super().__init__(bot)
        bot.register(self, DefaultCategories.MISC)

        self.reminders = {}  # type: Dict[int, timers.Job]
        for reminder_id in Storage().get(self)['reminders']:
            reminder = Storage().get(self)['reminders'][reminder_id]
            self._register_reminder(reminder['chan'], reminder['user'], reminder['time'],
                                    reminder_id, reminder['text'], True)
        self._remove_old_reminders()

        # Add commands to help category 'utils'
        to_add = ("dice", "choose", "remindme", "multichoose", "money")
        for cmd in self.get_commands():
            if cmd.name in to_add:
                self.bot.helpsys.default_category(DefaultCategories.UTILS).add_command(cmd)
                self.bot.helpsys.default_category(DefaultCategories.MISC).remove_command(cmd)

    def default_storage(self):
        return {'reminders': {}}

    def command_help_string(self, command):
        if command.name == _keysmash_cmd_name:
            return _create_keysmash()
<<<<<<< HEAD
        return super().command_help_string(command)
=======

        langstr = Lang.lang_no_failsafe(self, "help_{}".format(command.qualified_name.replace(" ", "_")))
        if langstr is not None:
            return langstr
        else:
            raise NotFound()

    def command_description(self, command):
        langstr = Lang.lang_no_failsafe(self, "help_desc_{}".format(command.qualified_name.replace(" ", "_")))
        if langstr is not None:
            return langstr
        else:
            raise NotFound()

    def command_usage(self, command):
        langstr = Lang.lang_no_failsafe(self, "help_usage_{}".format(command.qualified_name.replace(" ", "_")))
        if langstr is not None:
            return langstr
        else:
            raise NotFound()
>>>>>>> 77d2db18

    @commands.command(name="dice")
    async def cmd_dice(self, ctx, number_of_sides: int = 6, number_of_dice: int = 1):
        """Rolls number_of_dice dices with number_of_sides sides and returns the result"""
        dice = [
            str(random.choice(range(1, number_of_sides + 1)))
            for _ in range(number_of_dice)
        ]
        results = ', '.join(dice)
        if len(results) > 2000:
            pos_last_comma = results[:1998].rfind(',')
            results = f"{results[:pos_last_comma + 1]}\u2026"
        await ctx.send(results)

    @commands.command(name="choose")
    async def cmd_choose(self, ctx, *args):
        full_options_str = " ".join(args)
        if "sabaton" in full_options_str.lower():
            await ctx.send(Lang.lang(self, 'choose_sabaton'))

        options = [i for i in full_options_str.split("|") if i.strip() != ""]
        if len(options) < 1:
            await ctx.send(Lang.lang(self, 'choose_noarg'))
            return
        result = random.choice(options)
        await ctx.send(Lang.lang(self, 'choose_msg') + result.strip())

    @commands.command(name="multichoose")
    async def cmd_multichoose(self, ctx, count: int, *args):
        full_options_str = " ".join(args)
        options = [i for i in full_options_str.split("|") if i.strip() != ""]
        if count < 1 or len(options) < count:
            await ctx.send(Lang.lang(self, 'choose_falsecount'))
            return
        result = random.sample(options, k=count)
        await ctx.send(Lang.lang(self, 'choose_msg') + ", ".join(x.strip() for x in result))

    @commands.command(name="mud")
    async def cmd_mud(self, ctx):
        await ctx.send(Lang.lang(self, 'mud_out'))

    @commands.command(name="mudkip")
    async def cmd_mudkip(self, ctx):
        await ctx.send(Lang.lang(self, 'mudkip_out'))

    @commands.command(name="mimimi")
    async def cmd_mimimi(self, ctx):
        async with ctx.typing():
            file = discord.File(f"{Config().resource_dir(self)}/mimimi.mp3")
            await ctx.send(file=file)

    @commands.command(name="money")
    async def cmd_money_converter(self, ctx, currency, arg2=None, arg3: float = None):
        currency = currency.upper()
        if arg3:
            amount = arg3
            other_curr = arg2.upper()
        elif arg2:
            try:
                amount = float(arg2)
            except (TypeError, ValueError):
                other_curr = arg2.upper()
                amount = 1
            else:
                other_curr = "EUR"
        else:
            amount = 1
            other_curr = "EUR"
        rates = await restclient.Client("https://api.exchangeratesapi.io").request("/latest")
        rate1 = rates.get('rates', {}).get(currency) if currency != "EUR" else 1
        rate2 = rates.get('rates', {}).get(other_curr) if other_curr != "EUR" else 1
        if rate1 and rate2:
            other_amount = float(rate2) / float(rate1) * amount
            await ctx.send(Lang.lang(self, 'money_converted',
                                     locale.format_string('%.2f', amount, grouping=True), currency,
                                     locale.format_string('%.2f', other_amount, grouping=True), other_curr))
        else:
            await ctx.send(Lang.lang(self, 'money_error'))

    @commands.command(name="geck")
    async def cmd_geck(self, ctx):
        treecko_file = f"{Config().resource_dir(self)}/treecko.jpg"
        async with ctx.typing():
            try:
                file = discord.File(treecko_file)
            except (FileNotFoundError, IsADirectoryError):
                await utils.add_reaction(ctx.message, Lang.CMDERROR)
                await utils.write_debug_channel(Lang.lang(self, 'geck_error', treecko_file))
                return
        await ctx.send(Lang.lang(self, 'geck_out'), file=file)

    @commands.command(name=_keysmash_cmd_name)
    async def cmd_keysmash(self, ctx):
        msg = _create_keysmash()
        await ctx.send(msg)

    @commands.command(name="werwars", alsiases=["wermobbtgerade"])
    async def cmd_who_mobbing(self, ctx):
        after_date = (datetime.now(timezone.utc) - timedelta(minutes=30)).replace(tzinfo=None)
        users = [self.bot.user]
        messages = await ctx.channel.history(after=after_date).flatten()
        for message in messages:
            if message.author not in users:
                users.append(message.author)

        bully = random.choice(users)

        if bully is self.bot.user:
            text = Lang.lang(self, "bully_msg_self")
        else:
            text = Lang.lang(self, "bully_msg", get_best_username(bully))
        await ctx.send(text)

    @commands.group(name="remindme", invoke_without_command=True)
    async def cmd_reminder(self, ctx, *args):
        self._remove_old_reminders()

        if not args:
            await ctx.send(Lang.lang(self, 'remind_noargs'))
            return

        try:
            datetime.strptime(f"{args[0]} {args[1]}", "%d.%m.%Y %H:%M")
            rtext = " ".join(args[2:])
            time_args = args[0:2]
        except (ValueError, IndexError):
            try:
                datetime.strptime(f"{args[0]} {args[1]}", "%d.%m. %H:%M")
                rtext = " ".join(args[2:])
                time_args = args[0:2]
            except (ValueError, IndexError):
                rtext = " ".join(args[1:])
                time_args = [args[0]]
        remind_time = timeutils.parse_time_input(*time_args)

        if remind_time == datetime.max:
            raise commands.BadArgument(message=Lang.lang(self, 'remind_duration_err'))

<<<<<<< HEAD
        reminder_id = self._get_new_reminder_id()
=======
        reminder_id = max(self.reminders, default=0) + 1
>>>>>>> 77d2db18

        if remind_time < datetime.now():
            log.debug("Attempted reminder %d in the past: %s", reminder_id, remind_time)
            await ctx.send(Lang.lang(self, 'remind_past'))
            return

        if self._register_reminder(ctx.channel.id, ctx.author.id, remind_time, reminder_id, rtext):
            await ctx.send(Lang.lang(self, 'remind_set', remind_time.strftime('%d.%m.%Y %H:%M'), reminder_id))
        else:
            await utils.add_reaction(ctx.message, Lang.CMDERROR)

    @cmd_reminder.command(name="list")
    async def cmd_reminder_list(self, ctx):
        self._remove_old_reminders()

        msg = Lang.lang(self, 'remind_list_prefix')
        reminders_msg = ""
        for job in sorted(self.reminders.values(), key=lambda x: x.next_execution()):
            if job.data['user'] == ctx.author.id:
                if job.data['text']:
                    reminder_text = Lang.lang(self, 'remind_list_message', job.data['text'])
                else:
                    reminder_text = Lang.lang(self, 'remind_list_no_message')
                reminders_msg += Lang.lang(self, 'remind_list_element',
                                           job.next_execution().strftime('%d.%m.%Y %H:%M'),
                                           reminder_text, job.data['id'])

        if not reminders_msg:
            msg = Lang.lang(self, 'remind_list_none')
        await ctx.send(msg + reminders_msg)

    @cmd_reminder.command(name="cancel")
    async def cmd_reminder_cancel(self, ctx, reminder_id: int = -1):
        self._remove_old_reminders()

        # remove reminder with id
        if reminder_id >= 0:
            if reminder_id not in self.reminders:
                await utils.add_reaction(ctx.message, Lang.CMDERROR)
                await ctx.send(Lang.lang(self, 'remind_del_id_err', reminder_id))
                return
            if self.reminders[reminder_id].data['user'] == ctx.author.id:
                self._remove_reminder(reminder_id)
                await utils.add_reaction(ctx.message, Lang.CMDSUCCESS)
                return
            await ctx.send(Lang.lang(self, 'remind_wrong_del'))
            return

        # remove all reminders from user
        to_remove = []
        for el in self.reminders:
            if self.reminders[el].data['user'] == ctx.author.id:
                to_remove.append(el)
        for el in to_remove:
            self._remove_reminder(el)

        await utils.add_reaction(ctx.message, Lang.CMDSUCCESS)

    def _get_new_reminder_id(self):
        """
        Acquires a new reminder id

        :return: free id that can be used for a new timer
        """
        highest = 0
        for el in self.reminders:
            if el >= highest:
                highest = el + 1
        return highest

    def _register_reminder(self, channel_id: int, user_id: int, remind_time: datetime,
                           reminder_id: int, text, is_restart: bool = False):
        """
        Registers a reminder

        :param channel_id: The id of the channel in which the reminder was set
        :param user_id: The id of the user who sets the reminder
        :param remind_time: The remind time
        :param reminder_id: The reminder ID
        :param text: The reminder message text
        :param is_restart: True if reminder is restarting after bot (re)start
        :returns: True if reminder is registered, otherwise False
        """
<<<<<<< HEAD
        if remind_time < datetime.now():
            log.debug("Attempted reminder %d in the past: %s", reminder_id, remind_time)
            return False

        log.info("Adding reminder %d for user with id %d at %s: %s",
                 reminder_id, user_id, remind_time, text)
=======
        if remind_time < datetime.now() and not is_restart:
            log.debug("Attempted reminder {} in the past: {}".format(reminder_id, remind_time))
            return False

        log.info("Adding reminder {} for user with id {} at {}: {}".format(reminder_id, user_id,
                                                                           remind_time, text))
>>>>>>> 77d2db18

        job_data = {'chan': channel_id, 'user': user_id, 'time': remind_time, 'text': text, 'id': reminder_id}

        timedict = timers.timedict(year=remind_time.year, month=remind_time.month, monthday=remind_time.day,
                                   hour=remind_time.hour, minute=remind_time.minute)
        job = self.bot.timers.schedule(self._reminder_callback, timedict, repeat=False)
        job.data = job_data

        self.reminders[reminder_id] = job
        if not is_restart:
            Storage().get(self)['reminders'][reminder_id] = job_data
            Storage().save(self)

        return True

    def _remove_old_reminders(self):
        """
        Auto-Removes all reminders in the past
        """
        old_reminders = []
        for el in self.reminders:
            if (self.reminders[el].next_execution() is None
                    or self.reminders[el].next_execution() < datetime.now()):
                old_reminders.append(el)
        for el in old_reminders:
            asyncio.run_coroutine_threadsafe(self._reminder_callback(self.reminders[el]), self.bot.loop)

    def _remove_reminder(self, reminder_id):
        """
        Removes the reminder if in config

        :param reminder_id: the reminder ID
        """
        if reminder_id in self.reminders:
            self.reminders[reminder_id].cancel()
            del self.reminders[reminder_id]
        if reminder_id in Storage().get(self)['reminders']:
            del Storage().get(self)['reminders'][reminder_id]
        Storage().save(self)
        log.info("Reminder %d removed", reminder_id)

    async def _reminder_callback(self, job):
        log.info("Executing reminder {}".format(job.data['id']))

        channel = self.bot.get_channel(job.data['chan'])
        user = self.bot.get_user(job.data['user'])
        text = job.data['text']
        rid = job.data['id']

        if text:
            remind_text = Lang.lang(self, 'remind_callback', user.mention, text)
        else:
            remind_text = Lang.lang(self, 'remind_callback_no_msg', user.mention)

        await channel.send(remind_text)
<<<<<<< HEAD
        log.info("Executed reminder %d", rid)
=======
>>>>>>> 77d2db18
        self._remove_reminder(rid)<|MERGE_RESOLUTION|>--- conflicted
+++ resolved
@@ -9,21 +9,12 @@
 import discord
 from discord.ext import commands
 
-<<<<<<< HEAD
-from base import BasePlugin
 from botutils import restclient, utils, timeutils
 from botutils.converters import get_best_username
 from data import Storage, Lang, Config
+from base import BasePlugin
 from subsystems import timers
 from subsystems.helpsys import DefaultCategories
-=======
-import botutils.timeutils
-from botutils import restclient, utils
-from botutils.converters import get_best_username
-from data import Storage, Lang, Config
-from base import BasePlugin, NotFound
-from subsystems import timers, help
->>>>>>> 77d2db18
 
 log = logging.getLogger(__name__)
 _keysmash_cmd_name = "keysmash"
@@ -59,30 +50,7 @@
     def command_help_string(self, command):
         if command.name == _keysmash_cmd_name:
             return _create_keysmash()
-<<<<<<< HEAD
         return super().command_help_string(command)
-=======
-
-        langstr = Lang.lang_no_failsafe(self, "help_{}".format(command.qualified_name.replace(" ", "_")))
-        if langstr is not None:
-            return langstr
-        else:
-            raise NotFound()
-
-    def command_description(self, command):
-        langstr = Lang.lang_no_failsafe(self, "help_desc_{}".format(command.qualified_name.replace(" ", "_")))
-        if langstr is not None:
-            return langstr
-        else:
-            raise NotFound()
-
-    def command_usage(self, command):
-        langstr = Lang.lang_no_failsafe(self, "help_usage_{}".format(command.qualified_name.replace(" ", "_")))
-        if langstr is not None:
-            return langstr
-        else:
-            raise NotFound()
->>>>>>> 77d2db18
 
     @commands.command(name="dice")
     async def cmd_dice(self, ctx, number_of_sides: int = 6, number_of_dice: int = 1):
@@ -221,11 +189,7 @@
         if remind_time == datetime.max:
             raise commands.BadArgument(message=Lang.lang(self, 'remind_duration_err'))
 
-<<<<<<< HEAD
-        reminder_id = self._get_new_reminder_id()
-=======
         reminder_id = max(self.reminders, default=0) + 1
->>>>>>> 77d2db18
 
         if remind_time < datetime.now():
             log.debug("Attempted reminder %d in the past: %s", reminder_id, remind_time)
@@ -284,18 +248,6 @@
 
         await utils.add_reaction(ctx.message, Lang.CMDSUCCESS)
 
-    def _get_new_reminder_id(self):
-        """
-        Acquires a new reminder id
-
-        :return: free id that can be used for a new timer
-        """
-        highest = 0
-        for el in self.reminders:
-            if el >= highest:
-                highest = el + 1
-        return highest
-
     def _register_reminder(self, channel_id: int, user_id: int, remind_time: datetime,
                            reminder_id: int, text, is_restart: bool = False):
         """
@@ -309,21 +261,12 @@
         :param is_restart: True if reminder is restarting after bot (re)start
         :returns: True if reminder is registered, otherwise False
         """
-<<<<<<< HEAD
-        if remind_time < datetime.now():
+        if remind_time < datetime.now() and not is_restart:
             log.debug("Attempted reminder %d in the past: %s", reminder_id, remind_time)
             return False
 
         log.info("Adding reminder %d for user with id %d at %s: %s",
                  reminder_id, user_id, remind_time, text)
-=======
-        if remind_time < datetime.now() and not is_restart:
-            log.debug("Attempted reminder {} in the past: {}".format(reminder_id, remind_time))
-            return False
-
-        log.info("Adding reminder {} for user with id {} at {}: {}".format(reminder_id, user_id,
-                                                                           remind_time, text))
->>>>>>> 77d2db18
 
         job_data = {'chan': channel_id, 'user': user_id, 'time': remind_time, 'text': text, 'id': reminder_id}
 
@@ -379,8 +322,5 @@
             remind_text = Lang.lang(self, 'remind_callback_no_msg', user.mention)
 
         await channel.send(remind_text)
-<<<<<<< HEAD
         log.info("Executed reminder %d", rid)
-=======
->>>>>>> 77d2db18
         self._remove_reminder(rid)