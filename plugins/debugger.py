import sys
import asyncio

import discord
from discord.ext import commands

from base import BasePlugin
from botutils import utils, converters
from data import Config, Lang
from subsystems import timers
from subsystems.helpsys import DefaultCategories
from subsystems.ignoring import UserBlockedCommand
from subsystems.presence import PresencePriority
from typing import Union


class Plugin(BasePlugin, name="Testing and debug things"):

    def __init__(self, bot):
        self.bot = bot
        self.timers = {}
        super().__init__(bot)
        bot.register(self, DefaultCategories.ADMIN)
        self.sleeper = None
        self.channel = None

    def default_storage(self):
        return {}

    def cog_check(self, ctx):
        role = discord.utils.get(ctx.author.roles, id=Config().BOT_ADMIN_ROLE_ID)
        if role is None:
            raise commands.MissingRole(Config().BOT_ADMIN_ROLE_ID)
        return True

    # Maybe really useful debugging commands

    @commands.command(name="getemojiid", help="Gets the emoji ids to use in strings", hidden=True)
    async def cmd_get_emoji_id(self, ctx, emoji: discord.Emoji):
        str_rep = str(emoji).replace("<", "`").replace(">", "`")
        msg = await ctx.send(str_rep)
        await utils.add_reaction(msg, emoji)

    @commands.command(name="defaultstorage", hidden=True)
    async def cmd_defaultstorage(self, ctx, pluginname):
        plugin = converters.get_plugin_by_name(pluginname)
        if plugin is None:
            await utils.add_reaction(ctx.message, Lang.CMDERROR)
            await ctx.send("Plugin {} not found.".format(pluginname))
            return
        await utils.add_reaction(ctx.message, Lang.CMDSUCCESS)
        await ctx.send("```{}```".format(plugin.default_storage()))

    @commands.command(name="cmdplugin", hidden=True)
    async def cmd_plugin(self, ctx, *args):
        for plugin in self.bot.plugins:
            if not isinstance(plugin.instance, BasePlugin):
                continue
            print("=======")
            print("plugin: " + plugin.name)
            for cmd in plugin.instance.get_commands():
                print("  cmd name: {}".format(cmd.name))
                print("    qualified name: " + cmd.qualified_name)
                print("    signature: " + cmd.signature)
                print("    parents: " + str(cmd.parents))
                print("    help: " + str(cmd.help))
                print("    description: " + str(cmd.description))
                print("    brief: " + str(cmd.brief))
                print("    usage: " + str(cmd.usage))

    @commands.command(name="presenceadd", help="Adds presence messages", hidden=True)
    async def cmd_add_presence(self, ctx, prio, *, message):
        if prio.lower() == "low":
            priority = PresencePriority.LOW
        elif prio.lower() == "default":
            priority = PresencePriority.DEFAULT
        elif prio.lower() == "high":
            priority = PresencePriority.HIGH
        else:
            raise commands.BadArgument("prio must be low, default or high")

        new_id = self.bot.presence.register(message, priority)
        await ctx.send("registered with result {}".format(new_id))

    @commands.command(name="presencedel", help="Removes presence messages, with raw IDs", hidden=True)
    async def cmd_del_presence(self, ctx, presence_id: int):
        result = self.bot.presence.deregister_id(presence_id)
        await ctx.send("deregistered with result {}".format(result))

    @commands.command(name="presencestart", help="Starts the presence timer", hidden=True)
    async def cmd_start_presence(self, ctx):
        if not self.bot.presence.is_timer_up:
            await self.bot.presence.start()
        else:
            await ctx.send("Timer already started")

    @commands.command(name="presencestop", help="Stops the presence timer in debug mode", hidden=True)
    async def cmd_stop_presence(self, ctx):
        if self.bot.presence.is_timer_up:
            self.bot.presence.stop()
        else:
            await ctx.send("Timer not started")

    @commands.command(name="presencenext", help="Sets the next presence message", hidden=True)
    async def cmd_stop_presence(self, ctx):
        if self.bot.presence.is_timer_up:
            self.bot.presence._execute_change()
            await utils.add_reaction(ctx.message, Lang.CMDSUCCESS)
        else:
            await ctx.send("Timer not started")

    @commands.command(name="write", hidden=True)
    async def cmd_write(self, ctx, *, args):
        await ctx.send(args)

    # Testing commands

    @commands.command(name="mentionuser", help="Mentions a user, supports user cmd disabling.", hidden=True)
    async def cmd_mentionuser(self, ctx, user: discord.Member):
        if self.bot.ignoring.check_passive_usage(user, ctx.command.qualified_name):
            raise UserBlockedCommand(user, ctx.command.qualified_name)
        else:
            await ctx.send(user.mention)

    @commands.command(name="sleep", hidden=True)
    async def cmd_sleep(self, ctx):
        self.channel = ctx.channel
        self.sleeper = self.bot.loop.call_later(sys.maxsize, print, "blub")
        await ctx.message.channel.send("Falling asleep.")

    @commands.command(name="awake", hidden=True)
    async def cmd_awake(self, ctx):
        self.sleeper.cancel()
        await ctx.message.channel.send("I'm waking myself up.")

    @commands.command(name="identify", help="calls converters.get_best_username", hidden=True)
    async def cmd_identify(self, ctx, *args):
        await ctx.channel.send("I will call you {}.".format(converters.get_best_username(ctx.message.author)))

    @commands.command(name="react", hidden=True)
    async def cmd_react(self, ctx, reaction):
        print(reaction)
        await utils.add_reaction(ctx.message, reaction)

    @commands.command(name="doerror", hidden=True)
    async def cmd_do_error(self, ctx):
        raise commands.CommandError("Testerror")

    @commands.command(name="writelogs", hidden=True)
    async def cmd_write_logs(self, ctx):
        await utils.log_to_admin_channel(ctx)
        await utils.log_to_mod_channel(ctx)
        await utils.write_debug_channel("writelogs used")

    @commands.command(name="pingme", hidden=True)
    async def cmd_pingme(self, ctx, user: Union[discord.Member, discord.User, str]):
        if isinstance(user, discord.User) or isinstance(user, discord.Member):
            await ctx.send("{}".format(user.mention))
        else:
            await ctx.send("Sorry, no user found for {}".format(user))

    @staticmethod
    async def _spamcb(job):
        await job.data.send("Spam")

    # @commands.command(name="spam", hidden=True)
    async def cmd_spam(self, ctx):
        self.bot.timers.schedule(self._spamcb, timers.timedict(), data=ctx)
        await utils.add_reaction(ctx.message, Lang.CMDSUCCESS)

    @commands.command(name="tasks", hidden=True)
    async def cmd_tasklist(self, ctx):
        for el in asyncio.all_tasks():
            print(el)
        await utils.add_reaction(ctx.message, Lang.CMDSUCCESS)

    @commands.command(name="livetickersuche", hidden=True)
<<<<<<< HEAD
    async def cmd_suche(self, ctx, plugin=None, league=None):
=======
    async def livetickersuche(self, ctx, plugin=None, league=None):
>>>>>>> 77d2db18
        await ctx.send(self.bot.liveticker.search(plugin, league))<|MERGE_RESOLUTION|>--- conflicted
+++ resolved
@@ -175,9 +175,5 @@
         await utils.add_reaction(ctx.message, Lang.CMDSUCCESS)
 
     @commands.command(name="livetickersuche", hidden=True)
-<<<<<<< HEAD
-    async def cmd_suche(self, ctx, plugin=None, league=None):
-=======
-    async def livetickersuche(self, ctx, plugin=None, league=None):
->>>>>>> 77d2db18
+    async def cmd_livetickersuche(self, ctx, plugin=None, league=None):
         await ctx.send(self.bot.liveticker.search(plugin, league))