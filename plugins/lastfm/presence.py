import logging
import random
from typing import Optional

import discord

from plugins.lastfm.api import UnexpectedResponse
<<<<<<< HEAD
from subsystems.presence import PresenceMessage, PresencePriority, activitymap
from subsystems.timers import Timer
from data import Storage, Lang
=======
from services.presence import PresenceMessage, PresencePriority, activitymap
from services.timers import Timer
from base.data import Storage, Lang
>>>>>>> 3b34e6d4
from botutils.converters import get_best_user, get_best_username as gbu


class PresenceState:
    """
    Represents the current state the presence message was in the last time the updater coro ran.
    """
    def __init__(self, lfm_presence_msg):
        self.presence_msg = lfm_presence_msg
        self.timer: Optional[Timer] = None
        self.cur_listener_dc = None
        self.cur_listener_lfm = None
        self.cur_song = None
        self.cur_song_f = None

    def format_song(self):
        """
        Formats the current song according to plugin config settings and stores the result in self.cur_song_f.
        """
        plugin = self.presence_msg.plugin

        if plugin.get_config("presence_artist_only"):
            self.cur_song_f = self.cur_song.artist
        elif plugin.get_config("presence_title_only"):
            self.cur_song_f = self.cur_song.title
        elif plugin.get_config("presence_artist_and_title"):
            if plugin.get_config("presence_order_artist_title"):
                s0 = self.cur_song.artist
                s2 = self.cur_song.title
            else:
                s0 = self.cur_song.title
                s2 = self.cur_song.artist
            self.cur_song_f = " ".join((s0, Lang.lang(plugin, "by"), s2))
        else:
            assert False

        if plugin.get_config("presence_include_listener"):
            s1 = " ".join((Lang.lang(plugin, "with"), gbu(self.cur_listener_dc)))
            if plugin.get_config("presence_order_user_song"):
                s0 = s1
                s1 = self.cur_song_f
            else:
                s0 = self.cur_song_f
            self.cur_song_f = " ".join((s0, s1))

    async def reset(self):
        """
        Resets the state of the presence message, i.e. fetches a new random scrobble or skips the presence message
        if there is no current scrobble among the users

        :return: This PresenceState
        :rtype: PresenceState
        """
        rnd = await self.presence_msg.get_random_lastfm_listener()
        self.cur_listener_dc, self.cur_listener_lfm, self.cur_song = rnd
        if self.cur_song is not None:
            self.format_song()
        elif self.presence_msg.show_presence:
            await self.presence_msg.plugin.bot.presence.skip()
        return self


class LfmPresenceMessage(PresenceMessage):
    """
    Presence message that updates itself once every minute in case the listening song needs to change.
    """
    def __init__(self, lastfm):
        super().__init__(lastfm.bot, None, "DUMMY", PresencePriority.DEFAULT, activity="listening")

        self.logger = logging.getLogger(__name__)
        self.plugin = lastfm
        self.show_presence = self.plugin.show_presence  # keeps track of plugin cfg value
        if self.show_presence:
            self.register()

        self._activity_type = activitymap["listening"]

        # Handle us when we're up
        self.is_currently_shown = False
        self.state: Optional[PresenceState] = None

    async def set(self):
        """
        Is called by presence subsys to indicate that we are up
        """
        self.is_currently_shown = True
        await self.update()

    async def update(self):
        """
        Updates the currently shown presence is necessary. Sets a timer to repeat this every minute while this
        presence is up.
        :return:
        """
        if not self.is_currently_shown:
            return

        # first run, fill stuff
        first = False
        if self.state is None:
            first = True
            try:
<<<<<<< HEAD
                self.state = await PresenceState(self).reset()
            except UnexpectedResponse:
                # caught in next if; is_set() is not set when the api fails
                pass

            if not self.state.is_set():
                await self.bot.presence.skip()
                return

        if not first:
            song = await self.plugin.api.get_current_scrobble(self.state.cur_listener_lfm)
            if song is None or not song == self.state.cur_song:
                try:
                    await self.state.reset()
                except UnexpectedResponse:
                    pass
                
                if not self.state.is_set():
                    await self.bot.presence.skip()
                    return
=======
                self.state = PresenceState(self)
                await self.state.reset()
            except UnexpectedResponse:
                # caught in next if; is_set() is not set when the api fails
                self.logger.error("Lastfm presence state reset: Unexpected Lastfm API response")
                pass

        if not first:
            try:
                song = await self.plugin.api.get_current_scrobble(self.state.cur_listener_lfm)
                if song is None or not song == self.state.cur_song:
                    await self.state.reset()
            except UnexpectedResponse:
                # continue to use old values
                pass
>>>>>>> 3b34e6d4

        self._activity = discord.Activity(type=self._activity_type, name=self.state.cur_song_f)
        await self.bot.change_presence(activity=self.activity_type)
        self.state.timer = Timer(self.bot, self.plugin.get_config("presence_tick"), self.update)

    async def unset(self):
        """
        Called by presence subsys once this presence message is not up anymore.
        """
        self.logger.debug("Lastfm presence message was unset")
        self.is_currently_shown = False
        if self.state is not None and self.state.timer is not None and not self.state.timer.has_run:
            self.state.timer.cancel()
        self.state = None

    async def get_random_lastfm_listener(self):
        """
        :return: Discord user, Lastfm user, song (can be None if nobody is listening)
        """
        users = Storage.get(self.plugin)["users"]
        candidates = list(users.keys())
        random.shuffle(candidates)

        for userid in candidates:
            lfmuser = users[userid]
            if lfmuser.get("presence_optout", not self.plugin.get_config("presence_optout")):
                self.logger.debug("Skipping user %s", lfmuser["lfmuser"])
                continue
            lfmuser = lfmuser["lfmuser"]

            song = await self.plugin.api.get_current_scrobble(lfmuser)
            if song:
                self.logger.debug("Got random listener %s: %s", lfmuser, song)
                return get_best_user(userid), lfmuser, song
        self.logger.debug("No random listener found")
        return None, None, None

    def register(self):
        self.logger.debug("Registering Lastfm presence")
        self.plugin.bot.presence.register_msg(self)

    def deregister(self):
        self.logger.debug("Deregistering Lastfm presence")
        super().deregister()

    def config_update(self):
        """
        Is called when the "presence" config key of the plugin is changed.
        """
        if self.plugin.show_presence and not self.show_presence:
            self.show_presence = True
            self.register()

        elif not self.plugin.show_presence and self.show_presence:
            self.show_presence = False
            self.deregister()<|MERGE_RESOLUTION|>--- conflicted
+++ resolved
@@ -5,15 +5,9 @@
 import discord
 
 from plugins.lastfm.api import UnexpectedResponse
-<<<<<<< HEAD
-from subsystems.presence import PresenceMessage, PresencePriority, activitymap
-from subsystems.timers import Timer
-from data import Storage, Lang
-=======
 from services.presence import PresenceMessage, PresencePriority, activitymap
 from services.timers import Timer
 from base.data import Storage, Lang
->>>>>>> 3b34e6d4
 from botutils.converters import get_best_user, get_best_username as gbu
 
 
@@ -116,28 +110,6 @@
         if self.state is None:
             first = True
             try:
-<<<<<<< HEAD
-                self.state = await PresenceState(self).reset()
-            except UnexpectedResponse:
-                # caught in next if; is_set() is not set when the api fails
-                pass
-
-            if not self.state.is_set():
-                await self.bot.presence.skip()
-                return
-
-        if not first:
-            song = await self.plugin.api.get_current_scrobble(self.state.cur_listener_lfm)
-            if song is None or not song == self.state.cur_song:
-                try:
-                    await self.state.reset()
-                except UnexpectedResponse:
-                    pass
-                
-                if not self.state.is_set():
-                    await self.bot.presence.skip()
-                    return
-=======
                 self.state = PresenceState(self)
                 await self.state.reset()
             except UnexpectedResponse:
@@ -153,7 +125,6 @@
             except UnexpectedResponse:
                 # continue to use old values
                 pass
->>>>>>> 3b34e6d4
 
         self._activity = discord.Activity(type=self._activity_type, name=self.state.cur_song_f)
         await self.bot.change_presence(activity=self.activity_type)
