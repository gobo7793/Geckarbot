--- conflicted
+++ resolved
@@ -1,12 +1,9 @@
-import asyncio
 import sys
-import logging
 
 from discord.ext import commands
-from botutils.utils import AsyncTimer, get_best_username
+from botutils.utils import get_best_username
 from subsystems.reactions import ReactionAddedEvent, ReactionRemovedEvent
-from subsystems.timers import timedict
-import discord
+
 
 from Geckarbot import BasePlugin
 
@@ -43,43 +40,6 @@
         self.sleeper.cancel()
         await ctx.message.channel.send("I'm waking myself up.")
 
-<<<<<<< HEAD
-=======
-    @commands.command(name="remindme", help="Reminds the author in x seconds.",
-                      description="Reminds the author in x seconds. "
-                                  "The duration can be set with trailing s for seconds, m for minutes or h for hours. "
-                                  "Examples: 5s = 5 seconds, 5m = 5 minutes, 5h = 5 hours.")
-    async def reminder(self, ctx, duration, *message):
-        sec_multiplicator = 1
-        timespan_unit = "seconds"
-
-        if duration == "cancel":
-            self.timers[ctx.message.author].cancel()
-            return
-        elif duration.endswith("s"):
-            duration = duration[:-1]
-        elif duration.endswith("m"):
-            duration = duration[:-1]
-            sec_multiplicator = 60
-            timespan_unit = "minutes"
-        elif duration.endswith("h"):
-            duration = duration[:-1]
-            sec_multiplicator = 3600
-            timespan_unit = "hours"
-
-        timespan = int(duration) * sec_multiplicator
-        if ctx.message.author in self.timers:
-            await ctx.message.channel.send("You already have a reminder.")
-            return
-        self.timers[ctx.message.author] = AsyncTimer(self.bot, timespan, self.reminder_callback, ctx.message, " ".join(message))
-        await ctx.message.channel.send(
-            "I will remind you in {} {}.".format(duration, timespan_unit))
-
-    async def reminder_callback(self, message, remindtext):
-        await message.channel.send("{} This is a reminder for {}!".format(message.author.mention, remindtext))
-        del self.timers[message.author]
-
->>>>>>> 33c69f41
     @commands.command(name="identify", help="calls utils.get_best_username")
     async def identify(self, ctx, *args):
         await ctx.channel.send("I will call you {}.".format(get_best_username(ctx.message.author)))
