import inspect
import re
import random
import logging

import discord
from discord.ext import commands

from base import BasePlugin, NotFound
from data import Storage, Lang, Config
from botutils import utils, converters, permchecks
from botutils.stringutils import paginate
from subsystems.ignoring import UserBlockedCommand
from subsystems.help import HelpCategory, DefaultCategories

wildcard_user = "%u"
wildcard_umention = "%um"
wildcard_all_args = "%a"

quotation_signs = "\"‘‚‛“„‟⹂「」『』〝〞﹁﹂﹃﹄＂｢｣«»‹›《》〈〉"
cmd_re = re.compile(rf"\+?([{quotation_signs}]([^{quotation_signs}]*)[{quotation_signs}]|\S+)")
arg_list_re = re.compile(r"(%(\d)(\*?))")
mention_re = re.compile(r"<[@!#&]{0,2}\d+>")


def _get_all_arg_str(start_index, all_arg_list):
    """
    Concats all args in all_arg_list starting on start_index with space to one string.
    The all_arg_list must be created with the regex pattern cmd_arg_regex_pattern.
    """
    arg = ""
    for j in range(start_index, len(all_arg_list)):
        arg_num = j
        arg = "{} {}".format(
            arg, all_arg_list[arg_num][1] if all_arg_list[arg_num][1] else all_arg_list[arg_num][0])
    return arg.strip()


class Cmd:
    """Represents a custom cmd"""

    def __init__(self, plugin, name: str, creator_id: int, *texts, author_ids: list = None):
        """
        Creates a new custom cmd

        :param plugin: The plugin instance
        :param name: The command name, must be unique, will be lowered
        :param creator_id: The user id of the initial creator of the cmd
        :param texts: The output texts of the cmd
        :param author_ids: The author ids for the output texts
        """

        self.plugin = plugin
        self.name = str(name).lower()
        self.creator_id = creator_id
        self.author_ids = [author_ids[i] if author_ids is not None else creator_id for i in range(0, len(*texts))]
        self.texts = list(*texts)

    def serialize(self):
        """
        Serializes the cmd data to a dict

        :return: A dict with the creator and texts
        """
        return {
            'creator': self.creator_id,
            'authors': self.author_ids,
            'texts': self.texts
        }

    @classmethod
    def deserialize(cls, plugin, name, d: dict):
        """
        Constructs a Cmd object from a dict.

        :param plugin: The plugin instance
        :param name: The command name
        :param d: dict made by serialize()
        :return: Cmd object
        """
        return Cmd(plugin, name, d['creator'], d['texts'], author_ids=d.get('authors', []))

    def get_raw_text(self, text_id):
        """Returns the raw text with the given ID as formatted string or raise IndexError if ID not exists"""
        member = converters.get_username_from_id(self.author_ids[text_id])
        if member is None:
            member = Lang.lang(self.plugin, "unknown_user")
        return Lang.lang(self.plugin, 'raw_text', text_id + 1, self.texts[text_id], member)

    def get_raw_texts(self, index=0):
        """Returns all raw texts of the cmd as formatted string, beginning with index"""
        return [self.get_raw_text(i) for i in range(index, len(self.texts))]

    def get_formatted_text(self, bot, text_id: int, msg: discord.Message, cmd_args: list):
        """
        Formats and replaces the wildcards of a given text id of the cmd for using it as custom cmd.
        If a mentioned user has the command on its ignore list, a UserBlockedCommand error will be raised.

        :param bot: The bot
        :param text_id: The text id
        :param msg: The original message
        :param cmd_args: The used command arguments
        :returns: The formatted command text
        """

        cmd_content = self.texts[text_id]

        # general replaces
        cmd_content = cmd_content.replace(wildcard_umention, msg.author.mention)
        cmd_content = cmd_content.replace(wildcard_user, converters.get_best_username(msg.author))

        if wildcard_all_args in cmd_content:
            cmd_content = cmd_content.replace(wildcard_all_args, _get_all_arg_str(0, cmd_args))

        all_args_positions = arg_list_re.findall(cmd_content)

        # if only one argument in cmd text and no arg given: mention the user
        if len(all_args_positions) == 1 and len(cmd_args) == 0:
            cmd_args = [(msg.author.mention, "")]

        # numbered arguments
        for i in range(0, len(all_args_positions)):
            if i >= len(cmd_args):
                break

            # Replace args
            wildcard = all_args_positions[i][0]
            arg_num = int(all_args_positions[i][1]) - 1
            arg = cmd_args[arg_num][1] if cmd_args[arg_num][1] else cmd_args[arg_num][0]  # [1] = args inside ""

            # All following args
            if all_args_positions[i][2]:
                arg += " " + _get_all_arg_str(i + 1, cmd_args)

            # Ignoring, passive user command blocking
            try:
                member = converters.convert_member(arg)
            except commands.BadArgument:
                member = None

            if member is not None and bot.ignoring.check_passive_usage(member, self.name):
                raise UserBlockedCommand(member, self.name)
            cmd_content = cmd_content.replace(wildcard, arg)

        return cmd_content

    def get_ran_formatted_text(self, bot, msg: discord.Message, cmd_args: list):
        """
        Formats and replaces the wildcards of a random text of the cmd for using it as custom cmd.
        If a mentioned user has the command on its ignore list, a UserBlockedCommand error will be raised.

        :param bot: The bot
        :param msg: The original message
        :param cmd_args: The used command arguments
        :returns: The formatted command text
        """

        text_len = len(self.texts)
        if text_len > 0:
            text_id = random.choice(range(0, text_len))
            return self.get_formatted_text(bot, text_id, msg, cmd_args)
        return ""


<<<<<<< HEAD
class CustomCMDHelpCategory(HelpCategory):
    def __init__(self, bot, plugin):
        self.plugin = plugin
        super().__init__(bot, "CustomCMD")

    async def send_category_help(self, ctx):
        # Command / category help
        msg = [
            Lang.lang(self.plugin, "help_cmd") + "\n",
            Lang.lang(self.plugin, "help_cmd_list_prefix")
        ]
        msg += self.plugin.bot.helpsys.flattened_plugin_help(self.plugin)

        # Custom command list
        msg.append("\n" + Lang.lang(self.plugin, "desc_cmd") + "\n")
        msg.append(Lang.lang(self.plugin, "help_custom_cmd_list_prefix"))
        msg += self.plugin._format_cmd_list(incl_prefix=True)

        for msg in paginate(msg, msg_prefix="```", msg_suffix="```"):
            await ctx.send(msg)


=======
>>>>>>> a25a833a
class Plugin(BasePlugin, name="Custom CMDs"):
    """Provides custom cmds"""

    def __init__(self, bot):
        super().__init__(bot)
        bot.register(self, DefaultCategories.USER)

        self.prefix = Config.get(self)['prefix']
        self.commands = {}

        self._load()

    @commands.Cog.listener()
    async def on_message(self, msg):
        if (msg.content.startswith(self.prefix)
                and msg.author.id != self.bot.user.id
                and not self.bot.ignoring.check_user(msg.author)
                and permchecks.debug_user_check(msg.author)):
            await self._process_message(msg)

    def default_config(self):
        return {
            "cfgversion": 3,
            "prefix": "+",
            "guidelines": "https://github.com/gobo7793/Geckarbot/wiki/Command-Guidelines"
        }

    def default_storage(self):
        return {
            'fail': {
                "creator": 0,
                "authors": [0],
                "texts": ["_lacht %1 für den Fail aus ♥_"]
            },
            'liebe': {
                "creator": 0,
                "authors": [0],
                "texts": ["https://www.youtube.com/watch?v=TfmJPDmaQdg"]
            },
            'passierschein': {
                "creator": 0,
                "authors": [0],
                "texts": ["Eintragung einer Galeere? Oh, da sind Sie hier falsch! "
                          "Wenden Sie sich an die Hafenkommandantur unten im Hafen.\n"
                          "https://youtu.be/lIiUR2gV0xk"]
            },
            'ping': {
                "creator": 0,
                "authors": [0, 0],
                "texts": ["Pong", "🏓"]
            },
        }

    async def command_help(self, ctx, command):
        if not command.name == "cmd":
            raise NotFound

        # Command / category help
        msg = [
            self.bot.helpsys.format_usage(command, plugin=self) + "\n",
            Lang.lang(self, "desc_cmd") + "\n",
        ]
        msg += self.bot.helpsys.format_subcmds(ctx, self, command)

        # Custom command list
        msg.append("\n" + Lang.lang(self, "help_custom_cmd_list_prefix"))
        msg += self.format_cmd_list(incl_prefix=True)

        for msg in paginate(msg, msg_prefix="```", msg_suffix="```"):
            await ctx.send(msg)

    def command_help_string(self, command):
        langstr = Lang.lang_no_failsafe(self, "help_{}".format(command.name.replace(" ", "_")))
        if langstr is None:
            raise NotFound()
        return langstr

    def command_description(self, command):
        langstr = Lang.lang_no_failsafe(self, "desc_{}".format(command.name.replace(" ", "_")))
        if langstr is None:
            raise NotFound()
        return langstr

    def command_usage(self, command):
        langstr = Lang.lang_no_failsafe(self, "usage_{}".format(command.name.replace(" ", "_")))
        if langstr is None:
            raise NotFound()
        return langstr

    # def command_usage(self, command):
    #     if command.name == "search":
    #         return Lang.lang(self, "help_search_usage")
    #     else:
    #         raise NotFound()
    #
    # def command_description(self, command):
    #     if command.name == "info":
    #         return Lang.lang(self, "help_info_options")
    #     elif command.name == "search":
    #         return Lang.lang(self, "help_search_desc")
    #     else:
    #         raise NotFound()

    def _load(self):
        """Loads the commands"""
        # Update from old config versions
        if "_prefix" in Storage.get(self):
            self._update_config_from_1_to_2(Storage.get(self))
        elif "_prefix" in Config.get(self):
            self._update_config_from_1_to_2(Config.get(self))

        if Config.get(self)['cfgversion'] == 2:
            self._update_config_from_2_to_3()

        # actually load the commands
        for k in Storage.get(self).keys():
            self.commands[str(k)] = Cmd.deserialize(self, k, Storage.get(self)[k])
            self.bot.ignoring.add_additional_command(k)

    def _save(self):
        """Saves the commands to the storage and the plugin config"""
        cmd_dict = {}
        for k in self.commands:
            cmd_dict[k] = self.commands[k].serialize()

        Storage.set(self, cmd_dict)
        Storage.save(self)

        Config.save(self)

    def _update_config_from_2_to_3(self):
        """Updates the configuration from version 2 to version 3 (adding authors for output texts)"""
        logging.info("Update Custom CMD config from version 2 to version 3")

        for cmd in Storage.get(self).values():
            cmd['authors'] = [0 for _ in range(0, len(cmd['texts']))]

        Config.get(self)['cfgversion'] = 3
        Storage.save(self)
        Config.save(self)
        logging.info("Converting finished.")

    def _update_config_from_1_to_2(self, old_config):
        """
        Updates the configuration from version 1 (indicator: contains '_prefix') to version 2 (split Config/Storage)

        :param old_config: the old config dict
        """
        logging.info("Update Custom CMD config from version 1 to version 2")

        new_config = self.default_config()
        new_config['prefix'] = old_config['_prefix']

        logging.info(f"Converting {len(old_config) - 1} custom commands...")
        new_cmds = {}
        for cmd in old_config.keys():
            if cmd == '_prefix':
                continue
            cmd_name = cmd.lower()

            if cmd_name in new_cmds:
                new_cmds[cmd_name]['texts'].append(old_config[cmd])
            else:
                new_cmds[cmd_name] = Cmd(self, cmd_name, 0, [old_config[cmd]]).serialize()

        Storage.set(self, new_cmds)
        Config.save(self)
        Storage.save(self)
        logging.info("Converting finished.")

    async def _process_message(self, msg):
        """Will be called from on_message listener to react for custom cmds"""

        # get cmd parts/args
        msg_args = cmd_re.findall(msg.content[len(self.prefix):])
        if len(msg_args) < 1:
            return
        cmd_name = msg_args[0][1].lower() if msg_args[0][1] else msg_args[0][0].lower()

        cmd_args = msg_args[1:]
        if cmd_name not in self.commands:
            return
        elif (self.bot.ignoring.check_command_name(cmd_name, msg.channel)
              or self.bot.ignoring.check_passive_usage(msg.author, cmd_name)):
            raise commands.DisabledCommand()

        cmd_content = self.commands[cmd_name].get_ran_formatted_text(self.bot, msg, cmd_args)

        await msg.channel.send(cmd_content)

    @commands.group(name="cmd", invoke_without_command=True, aliases=["bar"])
    async def cmd(self, ctx):
        await self.bot.helpsys.cmd_help(ctx, self, ctx.command)

    @cmd.command(name="prefix")
    async def cmd_prefix(self, ctx, new_prefix=None):
        # get current prefix
        if new_prefix is None:
            example = random.choice(list(self.commands.keys()))
            await ctx.send(Lang.lang(self, 'current_prefix', Config.get(self)['prefix'], example))
            return

        # set new prefix
        if not permchecks.check_mod_access(ctx.author):
            await utils.add_reaction(ctx.message, Lang.CMDERROR)
            raise commands.BotMissingAnyRole(Config().ADMIN_ROLES)

        if new_prefix == ctx.prefix:
            await utils.add_reaction(ctx.message, Lang.CMDERROR)
            await ctx.send(Lang.lang(self, 'invalid_prefix'))
        else:
            Config.get(self)['prefix'] = new_prefix
            self._save()
            await utils.add_reaction(ctx.message, Lang.CMDSUCCESS)

    def _format_cmd_list(self, full="", incl_prefix=False):
        cmds = []
        suffix = Lang.lang(self, 'list_suffix') if full else ""
        prefix = self.prefix if incl_prefix else ""

        for k in self.commands.keys():
            if full:
                arg_lens = []
                for t in self.commands[k].texts:
                    arg_list = arg_list_re.findall(str(t))
                    arg_lens.append(len(arg_list))
                cmds.append(Lang.lang(self, 'list_full_data', prefix, k, len(self.commands[k].texts), max(arg_lens)))

            else:
                cmds.append("{}{}".format(prefix, k))

        if not cmds:
            cmds = [Lang.lang(self, 'list_no_cmds')]

        cmds.sort(key=str.lower)
        cmds = paginate(cmds, delimiter=", ", suffix=suffix)
        return cmds

    @cmd.command(name="list")
    async def cmd_list(self, ctx, full=""):
        if full in self.commands.keys():
            return await ctx.invoke(self.bot.get_command("cmd info"), full)

        cmds = self._format_cmd_list(full=full)

        for msg in cmds:
            await ctx.send(msg)

    async def _cmd_raw_single_page(self, ctx, cmd_name, index):
        """
        Assumptions:
        * cmd_name in self.commands
        * cmd_name is lowercase
        * index exists
        """
        texts = self.commands[cmd_name].get_raw_texts(index=index)
        i = 0
        delimiter = "\n"
        threshold = 1900
        msg = Lang.lang(self, 'raw_prefix', self.prefix, cmd_name,
                        converters.get_username_from_id(self.commands[cmd_name].creator_id),
                        len(self.commands[cmd_name].get_raw_texts())).strip()
        for el in texts:
            i += 1
            suffix = Lang.lang(self, "raw_suffix", index + 1, i + index - 1, cmd_name, index + i)
            if len(msg) + len(delimiter) + len(el) + len(suffix) > threshold:
                msg += suffix
                break

            msg += delimiter + el
        await ctx.send(msg)

    @cmd.command(name="info")
    async def cmd_raw(self, ctx, cmd_name, index=None):
        cmd_name = cmd_name.lower()

        # Parse index
        single_page = True  # index != "17++"
        single_text = False  # index == "17"
        if index is not None:
            if index.endswith("++"):
                single_page = False
                index = index[:-2]
            elif index.endswith("+"):
                index = index[:-1]
            else:
                single_text = True
            try:
                index = int(index) - 1
            except (ValueError, TypeError):
                await ctx.send(Lang.lang(self, "text_id_not_positive"))
                return
        else:
            index = 0

        # Error handling
        if cmd_name not in self.commands:
            await ctx.send(Lang.lang(self, "raw_doesnt_exist", cmd_name))
            return
        elif index < 0 or index >= len(self.commands[cmd_name].texts):
            await ctx.send(Lang.lang(self, "text_id_not_found"))
            return

        if single_page and not single_text:
            await self._cmd_raw_single_page(ctx, cmd_name, index)

        else:
            creator = converters.get_best_user(self.commands[cmd_name].creator_id)

            if single_text:
                raw_texts = [self.commands[cmd_name].get_raw_text(index)]
            else:
                raw_texts = self.commands[cmd_name].get_raw_texts(index=index)
            for msg in paginate(raw_texts,
                                delimiter="\n",
                                prefix=Lang.lang(self,
                                                 'raw_prefix',
                                                 self.prefix,
                                                 cmd_name,
                                                 converters.get_best_username(creator),
                                                 len(raw_texts))):
                await ctx.send(msg)

    @cmd.command(name="search")
    async def cmd_search(self, ctx, cmd_name, *args):
        cmd_name = cmd_name.lower()
        if cmd_name not in self.commands:
            await ctx.send(Lang.lang(self, "raw_doesnt_exist"))
            return

        found = []
        cmd = self.commands[cmd_name]
        for i in range(len(cmd.texts)):
            text = cmd.texts[i]
            hit = False
            for term in args:
                if term.lower() in text.lower():
                    hit = True
                else:
                    hit = False
                    break
            if hit:
                found.append(cmd.get_raw_text(i))

        # Output
        if len(found) == 0:
            await ctx.send(Lang.lang(self, "search_empty"))
        else:
            for msg in paginate(found, prefix=Lang.lang(self, "search_prefix")):
                await ctx.send(msg)

    @cmd.command(name="guidelines")
    async def cmd_guidelines(self, ctx):
        await ctx.send("<{}>".format(Config.get(self)['guidelines']))

    @cmd.command(name="add")
    async def cmd_add(self, ctx, cmd_name, *, message: str):
        if not message:
            await utils.add_reaction(ctx.message, Lang.CMDERROR)
            raise commands.MissingRequiredArgument(inspect.signature(self.cmd_add).parameters['message'])
        cmd_name = cmd_name.lower()

        if mention_re.match(cmd_name) is not None:
            await utils.add_reaction(ctx.message, Lang.CMDERROR)
            await ctx.send(Lang.lang(self, 'no_mention_allowed'))
            return

        # TODO Process multiple output texts
        cmd_texts = [message]
        text_authors = [ctx.author.id for _ in range(0, len(cmd_texts))]

        # Process special discord /cmd
        for i in range(0, len(cmd_texts)):
            contains_me = cmd_texts[i].lower().startswith("/me")

            if contains_me:
                cmd_texts[i] = "_{}_".format(cmd_texts[i][3:])

        if cmd_name in self.commands:
            self.commands[cmd_name].texts.extend(cmd_texts)
            self.commands[cmd_name].author_ids.extend(text_authors)
            self._save()
            await utils.add_reaction(ctx.message, Lang.CMDSUCCESS)
            await utils.write_mod_channel(Lang.lang(self, 'cmd_text_added', cmd_name, cmd_texts))
            await ctx.send(Lang.lang(self, "add_exists", cmd_name))
        else:
            self.commands[cmd_name] = Cmd(self, cmd_name, ctx.author.id, cmd_texts)
            self.bot.ignoring.add_additional_command(cmd_name)
            self._save()
            # await utils.log_to_admin_channel(ctx)
            await utils.add_reaction(ctx.message, Lang.CMDSUCCESS)
            await utils.write_mod_channel(Lang.lang(self, 'cmd_added', cmd_name,
                                                    self.commands[cmd_name].get_raw_texts()))

    # @cmd.command(name="edit")
    async def cmd_edit(self, ctx, cmd_name, *args):
        if not "".join(args):
            raise commands.MissingRequiredArgument(inspect.signature(self.cmd_add).parameters['args'])

        text_id = None
        try:
            text_id = int(args[0])
        except ValueError:
            pass

        arg_text = " ".join(args)
        if text_id is None:
            await ctx.invoke(self.bot.get_command(f"cmd del"), cmd_name)
            await ctx.invoke(self.bot.get_command(f"cmd add"), cmd_name, arg_text)
        else:
            await ctx.invoke(self.bot.get_command(f"cmd del"), cmd_name, text_id)
            await ctx.invoke(self.bot.get_command(f"cmd add"), cmd_name, arg_text)

    @cmd.command(name="del")
    async def cmd_del(self, ctx, cmd_name, text_id: int = None):
        cmd_name = cmd_name.lower()
        if text_id is not None:
            text_id -= 1

        if cmd_name not in self.commands:
            await utils.add_reaction(ctx.message, Lang.CMDERROR)
            await ctx.send(Lang.lang(self, "del_doesnt_exist", cmd_name))
            return

        cmd = self.commands[cmd_name]

        if text_id is not None and text_id < 0:
            await utils.add_reaction(ctx.message, Lang.CMDERROR)
            await ctx.send(Lang.lang(self, 'text_id_not_positive'))
            return

        if text_id is not None and text_id >= len(cmd.texts):
            await utils.add_reaction(ctx.message, Lang.CMDERROR)
            await ctx.send(Lang.lang(self, 'text_id_not_found'))
            return

        if text_id is None or (text_id is not None and ctx.author.id != cmd.author_ids[text_id]):
            if ctx.author.id != cmd.creator_id:
                if not permchecks.check_mod_access(ctx.author):
                    await ctx.send(Lang.lang(self, 'del_perm_missing'))
                    return

        if text_id == 0 and len(cmd.texts) == 1:
            text_id = None

        if text_id is None:
            # Remove command
            cmd_raw = cmd.get_raw_texts()
            del (self.commands[cmd_name])
            for msg in paginate(cmd_raw, prefix=Lang.lang(self, 'cmd_removed', cmd_name)):
                await utils.write_mod_channel(msg)

        else:
            # remove text
            cmd_raw = cmd.get_raw_text(text_id)
            del (cmd.author_ids[text_id])
            del (cmd.texts[text_id])
            await utils.write_mod_channel(Lang.lang(self, 'cmd_text_removed', cmd_name, cmd_raw))

        self._save()
        # await utils.log_to_admin_channel(ctx)
        await utils.add_reaction(ctx.message, Lang.CMDSUCCESS)<|MERGE_RESOLUTION|>--- conflicted
+++ resolved
@@ -11,7 +11,7 @@
 from botutils import utils, converters, permchecks
 from botutils.stringutils import paginate
 from subsystems.ignoring import UserBlockedCommand
-from subsystems.help import HelpCategory, DefaultCategories
+from subsystems.help import DefaultCategories
 
 wildcard_user = "%u"
 wildcard_umention = "%um"
@@ -162,31 +162,6 @@
         return ""
 
 
-<<<<<<< HEAD
-class CustomCMDHelpCategory(HelpCategory):
-    def __init__(self, bot, plugin):
-        self.plugin = plugin
-        super().__init__(bot, "CustomCMD")
-
-    async def send_category_help(self, ctx):
-        # Command / category help
-        msg = [
-            Lang.lang(self.plugin, "help_cmd") + "\n",
-            Lang.lang(self.plugin, "help_cmd_list_prefix")
-        ]
-        msg += self.plugin.bot.helpsys.flattened_plugin_help(self.plugin)
-
-        # Custom command list
-        msg.append("\n" + Lang.lang(self.plugin, "desc_cmd") + "\n")
-        msg.append(Lang.lang(self.plugin, "help_custom_cmd_list_prefix"))
-        msg += self.plugin._format_cmd_list(incl_prefix=True)
-
-        for msg in paginate(msg, msg_prefix="```", msg_suffix="```"):
-            await ctx.send(msg)
-
-
-=======
->>>>>>> a25a833a
 class Plugin(BasePlugin, name="Custom CMDs"):
     """Provides custom cmds"""
 
@@ -253,7 +228,7 @@
 
         # Custom command list
         msg.append("\n" + Lang.lang(self, "help_custom_cmd_list_prefix"))
-        msg += self.format_cmd_list(incl_prefix=True)
+        msg += self._format_cmd_list(incl_prefix=True)
 
         for msg in paginate(msg, msg_prefix="```", msg_suffix="```"):
             await ctx.send(msg)
