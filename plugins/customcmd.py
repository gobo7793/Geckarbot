--- conflicted
+++ resolved
@@ -44,7 +44,6 @@
         :param texts: The output texts of the cmd
         """
 
-<<<<<<< HEAD
         self.name = name.lower()
         self.creator_id = creator_id
         self.texts = list(texts)
@@ -55,9 +54,6 @@
 
         :return: A dict with the creator and texts
         """
-=======
-    def default_storage(self):
->>>>>>> 10d8379a
         return {
             'creator': self.creator_id,
             'texts': self.texts
@@ -165,7 +161,7 @@
                     and permChecks.whitelist_check(msg.author)):
                 await self.on_message(msg)
 
-    # def default_config(self):
+    # def default_storage(self):
     #     return {
     #         prefix_key: '+',  # TODO: MOVE TO CONFIG
     #         'liebe': {
