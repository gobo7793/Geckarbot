import inspect
import json
import logging
import re
from datetime import datetime
from urllib.error import HTTPError
from urllib.parse import urljoin, urlparse

import discord
from bs4 import BeautifulSoup
from discord.ext import commands
from discord.ext.commands import MissingRequiredArgument

from Geckarbot import BasePlugin
from botutils import sheetsclient, restclient
from botutils.converters import get_best_user, get_best_username
from botutils.permchecks import check_mod_access
from botutils.sheetsclient import CellRange, Cell
from botutils.stringutils import paginate, format_andlist
from botutils.utils import add_reaction, helpstring_helper
from base.data import Config, Storage, Lang
from plugins.spaetzle.subsystems import UserBridge, Observed, Trusted
from plugins.spaetzle.utils import pointdiff_possible, determine_winner, MatchResult, match_status, \
    get_user_league, get_user_cell, get_schedule, get_schedule_opponent, UserNotFound, \
    convert_to_datetime, get_participant_history, duel_points
from services.helpsys import DefaultCategories
from services.liveticker import MatchStatus, LeagueRegistrationOLDB


class Plugin(BasePlugin, name="Spaetzle-Tippspiel"):
    """Plugin for the Spaetzle(s)-Tippspiel"""

    def __init__(self):
        super().__init__()
        self.bot = Config().bot
        self.bot.register(self, category=DefaultCategories.SPORT)

        self.logger = logging.getLogger(__name__)
        self.userbridge = UserBridge(self)

    def default_config(self, container=None):
        return {
            'manager': [],
            'trusted': [],
            'spaetzledoc_id': "1ZzEGP_J9WxJGeAm1Ri3er89L1IR1riq7PH2iKVDmfP8",
            'matches_range': "B1:H11",
            'duel_ranges': {
                1: "K3:U11",
                2: "W3:AG11",
                3: "AI3:AS11",
                4: "AU3:BE11"
            },
            'table_ranges': {
                1: "K14:U31",
                2: "W14:AG31",
                3: "AI14:AS31",
                4: "AU15:BE33"
            },
            'predictions_ranges': {
                1: "BH2:CQ11",
                2: "BH14:CQ23",
                3: "BH26:CQ35",
                4: "BH38:CQ47"
            },
            'findreplace_matchday_range': "K34:BE51",
            'user_agent': {
                'user-agent': "Geckarbot/{}".format(self.bot.VERSION)
            },
            'danny_id': 0,
            'danny_users': []
        }

    def default_storage(self, container=None):
        if container is None:
            return {
                'matchday': 0,
                'main_thread': None,
                'predictions_thread': None,
                'discord_user_bridge': {},
                'observed_users': [],
                'participants': {}
            }
        if container == 'forumposts':
            return []
        return {}

    def command_help_string(self, command):
        return helpstring_helper(self, command, "help")

    def command_description(self, command):
        return helpstring_helper(self, command, "desc")

    def command_usage(self, command):
        return helpstring_helper(self, command, "usage")

    def get_api_client(self):
        """Returns sheetsclient"""
        return sheetsclient.Client(self.bot, Config().get(self)['spaetzledoc_id'])

    @commands.group(name="spaetzle", aliases=["spätzle", "spätzles"])
    async def cmd_spaetzle(self, ctx):
        if ctx.invoked_subcommand is None:
            await ctx.invoke(self.bot.get_command('spaetzle info'))

    @cmd_spaetzle.command(name="info")
    async def cmd_spaetzle_info(self, ctx):
        """Sends info about the Spaetzles-Tippspiel"""
        pred_urlpath = pred_thread = Storage().get(self)['predictions_thread']
        if pred_thread:
            pred_urlpath = urlparse(pred_thread).path.split("/")
            pred_urlpath = pred_urlpath[1] if len(pred_urlpath) > 0 else None
        main_urlpath = main_thread = Storage().get(self)['main_thread']
        if main_thread:
            main_urlpath = urlparse(main_thread).path.split("/")
            main_urlpath = main_urlpath[1] if len(main_urlpath) > 0 else None
        spreadsheet = "https://docs.google.com/spreadsheets/d/{}".format(Config().get(self)['spaetzledoc_id'])

        embed = discord.Embed(title="Spätzle(s)-Tippspiel", description=Lang.lang(self, 'info'))
        embed.add_field(name=Lang.lang(self, 'title_spreadsheet'),
                        value="[{}\u2026]({})".format(spreadsheet[:50], spreadsheet), inline=False)
        embed.add_field(name=Lang.lang(self, 'title_main_thread'),
                        value="[{}]({})".format(main_urlpath, main_thread))
        embed.add_field(name=Lang.lang(self, 'title_predictions_thread'),
                        value="[{}]({})".format(pred_urlpath, pred_thread))
        await ctx.send(embed=embed)

    @cmd_spaetzle.command(name="link")
    async def cmd_spaetzle_doc_link(self, ctx):
        """Sends the link to the spreadsheet"""
        await ctx.send("<https://docs.google.com/spreadsheets/d/{}>".format(Config().get(self)['spaetzledoc_id']))

    @cmd_spaetzle.command(name="user")
    async def cmd_bridge_user(self, ctx, user=None):
        """Connects a discord user with a specific spaetzle user"""
        if user is None:
            success = self.userbridge.cut_bridge(ctx)
        else:
            success = self.userbridge.add_bridge(ctx, user)

        if success:
            await add_reaction(ctx.message, Lang.CMDSUCCESS)
        else:
            await ctx.send(Lang.lang(self, 'user_not_bridged'))

    @cmd_spaetzle.group(name="set")
    async def cmd_spaetzle_set(self, ctx):
        """Set data about next matchday etc"""
        if ctx.invoked_subcommand is None:
            await ctx.send_help(self.cmd_spaetzle_set)

    @cmd_spaetzle_set.command(name="matches", aliases=["spiele"])
    async def cmd_set_matches(self, ctx, matchday: int = None, season: int = None):
        """Sets the matches of the upcoming or running matchday"""
        if not await Trusted(self).is_trusted(ctx):
            return
        async with ctx.typing():
            # Request data
            if matchday:
<<<<<<< HEAD
                for c_reg in list(self.bot.liveticker.search_coro(plugin_names=[self.get_name()])):
                    c_reg.unload()
=======
                for _, _, c_reg in list(self.bot.liveticker.search_coro(plugins=[self.get_name()])):
                    await c_reg.unload()
>>>>>>> e23082af
            else:
                matchday = Storage().get(self)['matchday']
            match_list = await LeagueRegistrationOLDB.get_matches_by_matchday(league="bl1", matchday=matchday,
                                                                              season=season)

            # Extract matches
            c = self.get_api_client()
            values = [[matchday], [None]]
            match_ids = []
            for match in match_list:
                match_ids.append(match.match_id)

                date_formula = '=IF(DATE({};{};{}) + TIME({};{};0) < F12;0;"")'.format(*list(match.kickoff.timetuple()))
                if match.kickoff < datetime.now():
                    score1, score2 = match.score.values()
                else:
                    score1, score2 = date_formula, date_formula
                values.append([
                    ['Mo', 'Di', 'Mi', 'Do', 'Fr', 'Sa', 'So'][match.kickoff.weekday()],
                    match.kickoff.strftime("%d.%m.%Y"),
                    match.kickoff.strftime("%H:%M"),
                    match.home_team.long_name,
                    score1,
                    score2,
                    match.away_team.long_name])

            # Put matches into spreadsheet
            c.update("Aktuell!{}".format(Config().get(self)['matches_range']), values, raw=False)

            # Set matchday and match_ids
            Storage().get(self)['match_ids'] = match_ids
            Storage().get(self)['matchday'] = matchday
            Storage().save(self)

            msg = ""
            for row in values[2:]:
                msg += "{0} {1} {2} Uhr | {3} - {6}\n".format(*row)
        await add_reaction(ctx.message, Lang.CMDSUCCESS)
        await ctx.send(embed=discord.Embed(title=Lang.lang(self, 'title_matchday', matchday), description=msg))

    @cmd_spaetzle_set.command(name="duels", aliases=["duelle"])
    async def cmd_set_duels(self, ctx, matchday: int = None, league: int = None):
        """Sets duels for the matchday"""
        if not await Trusted(self).is_trusted(ctx):
            return
        if matchday is None:
            matchday = Storage().get(self)['matchday']
        matchday = (matchday - 1) % 17 + 1
        if matchday not in range(1, 18):
            await add_reaction(ctx.message, Lang.CMDERROR)
            await ctx.send(Lang.lang(self, 'matchday_out_of_range'))
            return
        if league is not None and league not in Config().get(self)['duel_ranges'].keys():
            await add_reaction(ctx.message, Lang.CMDERROR)
            await ctx.send(Lang.lang(self, 'invalid_league'))
            return

        async with ctx.typing():
            c = self.get_api_client()
            embed = discord.Embed()
            duel_ranges = Config().get(self)['duel_ranges']
            if league is None:
                league_list = duel_ranges.keys()
                embed.title = Lang.lang(self, 'title_matchday_duels', matchday)
            else:
                league_list = [league]
                embed.title = Lang.lang(self, 'title_matchday_league', matchday, league)

            data = {}
            for leag in league_list:
                msg = ""
                data[duel_ranges[leag]] = []
                schedule = get_schedule(self, leag, matchday)
                for duel in schedule:
                    msg += "{} - {}\n".format(*duel)
                    p = Storage().get(self)['participants'][leag]
                    home_fx = "={}".format(Cell(p.index(duel[0]) * 2 + 1, 11, CellRange.from_a1(
                        Config().get(self)['predictions_ranges'][leag])).cellname())
                    away_fx = "={}".format(Cell(p.index(duel[1]) * 2 + 1, 11, CellRange.from_a1(
                        Config().get(self)['predictions_ranges'][leag])).cellname())
                    data[duel_ranges[leag]].append([duel[0], None, None, None, home_fx, away_fx, None, duel[1]])
                if len(league_list) > 1:
                    embed.add_field(name="Liga {}".format(leag), value=msg)
                else:
                    embed.description = msg
            message = await ctx.send(embed=embed)

            c.update_multiple(data, raw=False)
        await add_reaction(message, Lang.CMDSUCCESS)

    @cmd_spaetzle_set.command(name="scrape")
    async def cmd_set_scrape(self, ctx, url=None):
        """Scrapes the predictions thread for forum posts"""
        if not await Trusted(self).is_trusted(ctx):
            return

        data = []
        if url is None:
            url = Storage().get(self)['predictions_thread']

        if not url or urlparse(url).netloc not in "www.transfermarkt.de":
            await ctx.send(Lang.lang(self, 'scrape_incorrect_url', url))
            return

        botmessage = await ctx.send(Lang.lang(self, 'scrape_start', url))
        async with ctx.typing():
            while True:
                response = await restclient.Client("https://www.transfermarkt.de").request(urlparse(url).path,
                                                                                           parse_json=False)
                soup = BeautifulSoup(response, "html.parser")

                posts = soup.find_all('div', 'box')
                for p in posts:
                    p_time = p.find_all('div', 'post-header-datum')
                    p_user = p.find_all('a', 'forum-user')
                    p_data = p.find_all('div', 'forum-post-data')
                    if p_user:
                        data.append({
                            'user': p_user[0].text,
                            'time': p_time[0].text.strip(),
                            'content': re.sub(r'(?:(?!\n)\s){2,}', ' ',
                                              p_data[0].text.replace('\u2013', '-')).split("\n")
                        })

                await botmessage.edit(content="{}\n{}".format(botmessage.content,
                                                              Lang.lang(self, 'scrape_intermediate', len(data))))
                next_page = soup.find_all('li', 'naechste-seite')
                if next_page and next_page[0].a:
                    url = urljoin(Storage().get(self)['predictions_thread'], next_page[0].a['href'])
                else:
                    await ctx.send(Lang.lang(self, 'scrape_end'))
                    break

            Storage().get(self, container='forumposts')[:] = data
            Storage().save(self, container='forumposts')
        await add_reaction(ctx.message, Lang.CMDSUCCESS)

    @cmd_spaetzle_set.command(name="extract")
    async def cmd_set_extract(self, ctx):
        """Extracts the predictions from the scraped result"""
        if not await Trusted(self).is_trusted(ctx):
            return
        async with ctx.typing():
            c = self.get_api_client()
            matches = []
            predictions_by_user = {}
            forumuser_list = set()
            data = Storage().get(self, container='forumposts')
            first_post = data[0]

            # Reading matches
            for line in first_post['content']:
                if line == "\u2022 \u2022 \u2022\r":
                    break
                if line == "":
                    continue
                if re.search(r"Uhr \|.+-", line):
                    matches.append(line)
            matchesre = "|".join([re.escape(x) for x in matches])  # for regex below

            # Reading posts
            for post in data[1:]:
                if post['content'] == first_post['content']:
                    continue

                predictions = {}
                forumuser_list.add(post['user'])
                for line in post['content']:
                    if line == "\u2022 \u2022 \u2022\r":
                        break
                    if line == "":
                        continue
                    result = re.search("(?P<match>{})\\D*(?P<goals_home>\\d+)\\s*\\D\\s*(?P<goals_away>\\d+)"
                                       .format(matchesre), line)
                    if result is not None:
                        groupdict = result.groupdict()
                        predictions[groupdict['match']] = (groupdict['goals_home'], groupdict['goals_away'])

                if predictions:
                    if post['user'] in predictions_by_user:
                        predictions_by_user[post['user']].update(predictions)
                    else:
                        predictions_by_user[post['user']] = predictions

            # Participants without predictions / Unknown user
            embed = discord.Embed(title=Lang.lang(self, 'extract_user_without_preds'))
            no_preds = []
            for i in range(1, 5):
                user_list = []
                participants = Storage().get(self)['participants'].get(i, [])
                forumuser_list.difference_update(participants)
                for user in participants:
                    if user not in predictions_by_user:
                        user_list.append(user)
                    elif predictions_by_user[user] == {}:
                        no_preds.append(user)
                if user_list:
                    embed.add_field(name=Lang.lang(self, 'league', i), value=", ".join(user_list), inline=False)
            if forumuser_list:
                embed.add_field(name=Lang.lang(self, 'unknown_users'), value=", ".join(forumuser_list))
            if no_preds:
                embed.description = Lang.lang(self, 'extract_user_no_preds', ", ".join(no_preds))
            if not embed.fields:
                embed.description = Lang.lang(self, 'extract_not_without_preds')
            await ctx.send(embed=embed)

            # Transforming for spreadsheet input
            data = {}
            participants = Storage().get(self)['participants']
            for leag, p in participants.items():
                data["Aktuell!{}".format(Config().get(self)['predictions_ranges'][leag])] = [[num for elem in
                                                                                              [[user, None] for user in
                                                                                               p] for num in elem]]
                for match in matches:
                    row = []
                    for user in p:
                        row.extend(predictions_by_user.get(user, {}).get(match, [None, None]))
                    data["Aktuell!{}".format(Config().get(self)['predictions_ranges'][leag])].append(row)

            # Updating cells
            c.update_multiple(data, raw=False)
        await add_reaction(ctx.message, Lang.CMDSUCCESS)

    @cmd_spaetzle_set.command(name="archive")
    async def cmd_set_archive(self, ctx):
        """Archives the current matchday and clears the frontpage"""
        if not await Trusted(self).is_trusted(ctx):
            return

        async with ctx.typing():
            c = self.get_api_client()

            duplicate = c.duplicate_and_archive_sheet("Aktuell", "ST {}".format(Storage().get(self)['matchday']))
            if duplicate:
                ranges = ["Aktuell!{}".format(Config().get(self)['matches_range'])]
                for r in Config().get(self)['duel_ranges'].values():
                    ranges.append("Aktuell!{}".format(r))
                for r_a1 in Config().get(self)['predictions_ranges'].values():
                    r = CellRange.from_a1(r_a1).expand(top=-1)
                    ranges.append("Aktuell!{}".format(r.rangename()))
                clear = c.clear_multiple(ranges)
                if clear:
                    replace = c.find_and_replace(find="ST {}".format(Storage().get(self)['matchday'] - 1),
                                                 replace="ST {}".format(Storage().get(self)['matchday']),
                                                 include_formulas=True, sheet="Aktuell",
                                                 cellrange=Config().get(self)['findreplace_matchday_range'])
        if duplicate and clear and replace:
            Storage().get(self)['matchday'] += 1
            Storage().save(self)
            await add_reaction(ctx.message, Lang.CMDSUCCESS)
        else:
            await add_reaction(ctx.message, Lang.CMDERROR)

    @cmd_spaetzle_set.command(name="thread")
    async def cmd_set_thread(self, ctx, url: str):
        """Sets the URL of the Tippabgabe-Thread"""
        if await Trusted(self).is_trusted(ctx):
            Storage().get(self)['predictions_thread'] = url
            Storage().save(self)
            await add_reaction(ctx.message, Lang.CMDSUCCESS)

    @cmd_spaetzle_set.command(name="mainthread")
    async def cmd_set_mainthread(self, ctx, url: str):
        """Sets the URL of the main thread"""
        if await Trusted(self).is_trusted(ctx):
            Storage().get(self)['main_thread'] = url
            Storage().save(self)
            await add_reaction(ctx.message, Lang.CMDSUCCESS)

    @cmd_spaetzle_set.command(name="participants", alias="teilnehmer")
    async def cmd_set_participants(self, ctx, league: int, *participants):
        """Sets the participants of a league"""
        if await Trusted(self).is_manager(ctx):
            Storage().get(self)['participants'][league] = list(participants)
            Storage().save(self)
            await ctx.send(Lang.lang(self, 'participants_added', len(participants), league))
            await add_reaction(ctx.message, Lang.CMDSUCCESS)

    @cmd_spaetzle_set.command(name="matchday", hidden=True)
    async def cmd_set_matchday(self, ctx, matchday: int):
        """Sets the matchday manually, but it's normally already done by set_matches"""
        if await Trusted(self).is_trusted(ctx):
            Storage().get(self)['matchday'] = matchday
            Storage().save(self)
            await add_reaction(ctx.message, Lang.CMDSUCCESS)

    @cmd_spaetzle_set.command(name="liveticker", hidden=True)
    async def cmd_set_liveticker(self, ctx):
        """Manually starts the liveticker for automatic score updates"""
        await self._start_liveticker()
        await add_reaction(ctx.message, Lang.CMDSUCCESS)

    async def _start_liveticker(self):
        """Registers a liveticker"""
        return await self.bot.liveticker.register(league="bl1", raw_source="oldb", plugin=self,
                                                  coro=self._liveticker_coro, periodic=True)

    async def _liveticker_coro(self, update):
        pass  # TODO: automatic score updating

    @cmd_spaetzle_set.command(name="config", usage="<path...> <value>")
    async def cmd_set_config(self, ctx, *args):
        """Sets general config values for the plugin"""
        if not ctx.author.id == Config.get(self)['manager'] and not check_mod_access(ctx.author):
            return
        if len(args) < 1:
            await self.bot.helpsys.cmd_help(ctx, self, ctx.command)
            return
        if len(args) == 1:
            await ctx.send(Lang.lang(self, 'not_enough_args'))
        else:
            config = Config().get(self)
            path = args[:-2]
            key = args[-2]
            value = args[-1]

            try:
                value = json.loads(value)
            except json.decoder.JSONDecodeError:
                pass

            try:
                key = int(key)
            except ValueError:
                pass

            for step in path:
                try:
                    step = int(step)
                except ValueError:
                    pass
                config = config.get(step)
                if config is None:
                    await add_reaction(ctx.message, Lang.CMDERROR)
                    return

            old_value = config.get(key)
            embed = discord.Embed(title="'{}'".format("/".join(args[:-1])))
            embed.add_field(name=Lang.lang(self, 'old_value'), value=str(old_value), inline=False)
            embed.add_field(name=Lang.lang(self, 'new_value'), value=value, inline=False)
            config[key] = value
            Config().save(self)
            await add_reaction(ctx.message, Lang.CMDSUCCESS)
            await ctx.send(embed=embed)

    @cmd_spaetzle.command(name="goal", hidden=True)
    async def cmd_goal(self, ctx, team, goals: int = None, goals_other: int = None):
        """Increments or sets the goal count in a given match"""
        name = self.bot.liveticker.teamname_converter.get(team)
        if not name:
            await ctx.send(Lang.lang(self, 'team_not_found', team))
        else:
            async with ctx.typing():
                c = self.get_api_client()
                data = c.get(Config().get(self)['matches_range'], formatted=False)
                for i in range(2, len(data)):
                    row = data[i]
                    if len(row) >= 7:
                        if row[3] == name.long_name:
                            values = [goals if goals is not None else int(row[4]) + 1 if row[4] else 1,
                                      goals_other if goals_other is not None else row[5] if row[5] else 0]
                            await ctx.send("{} [**{}**:{}] {}".format(row[3], *values, row[6]))
                            index = i
                            break
                        if row[6] == name.long_name:
                            values = [goals_other if goals_other is not None else row[4] if row[4] else 0,
                                      goals if goals is not None else int(row[5]) + 1 if row[5] else 1]
                            await ctx.send("{} [{}:**{}**] {}".format(row[3], *values, row[6]))
                            index = i
                            break
                else:
                    await ctx.send(Lang.lang(self, 'team_not_found', team))
                    return

                cellrange = CellRange.from_a1(Config().get(self)['matches_range']).expand(top=-index, left=-4)
                c.update(cellrange="Aktuell!{}".format(cellrange.rangename()), values=[values], raw=False)

            await add_reaction(ctx.message, Lang.CMDSUCCESS)

    @cmd_spaetzle.command(name="duel", aliases=["duell"])
    async def cmd_show_duel_single(self, ctx, user=None):
        """Displays the duel of a specific user"""
        async with ctx.typing():
            if user is None:
                user = self.userbridge.get_user(ctx)
                if user is None:
                    await ctx.send(Lang.lang(self, 'user_not_bridged'))
                    return
            c = self.get_api_client()

            try:
                cell1 = get_user_cell(self, user)
            except UserNotFound:
                await ctx.send(Lang.lang(self, 'user_not_found', user))
                return
            result = c.get("Aktuell!{}".format(CellRange(cell1.translate(0, 10), 2, 2).rangename()),
                           formatted=False)
            opponent = result[1][1]

            # Getting data / Opponent-dependent parts
            try:
                cell2 = get_user_cell(self, opponent)
            except UserNotFound:
                # Opponent not found
                matches, preds_h = c.get_multiple(
                    ["Aktuell!{}".format(Config().get(self)['matches_range']),
                     "Aktuell!{}".format(CellRange(cell1.translate(0, 1), 2, 9).rangename())], formatted=False)
                preds_a = [["–", "–"]] * 9
            else:
                # Opponent found
                matches, preds_h, preds_a = c.get_multiple(
                    ["Aktuell!{}".format(Config().get(self)['matches_range']),
                     "Aktuell!{}".format(CellRange(cell1.translate(0, 1), 2, 9).rangename()),
                     "Aktuell!{}".format(CellRange(cell2.translate(0, 1), 2, 9).rangename())], formatted=False)
            # Fixing stuff
            matches = matches[2:]
            if len(matches) == 0:
                await ctx.send(Lang.lang(self, 'no_matches'))
                return
            preds_h.extend([["-", "-"]] * (len(matches) - len(preds_h)))
            preds_a.extend([["-", "-"]] * (len(matches) - len(preds_a)))
            for i in range(len(matches)):
                if matches[i][4] == "":
                    matches[i][4] = "–"
                if matches[i][5] == "":
                    matches[i][5] = "–"
                if len(preds_h[i]) < 2:
                    preds_h[i] = ["–", "–"]
                if len(preds_a[i]) < 2:
                    preds_a[i] = ["–", "–"]

            # Calculating possible point difference
            diff1, diff2 = 0, 0
            for i in range(len(matches)):
                if match_status(matches[i][1], matches[i][2]) == MatchStatus.COMPLETED:
                    continue
                diff = pointdiff_possible(matches[i][4:6], preds_h[i], preds_a[i])
                diff1 += diff[0]
                diff2 += diff[1]

            # Producing the message
            msg = ""
            msg += ":soccer: `Home - Away\u0020\u0020\u0020" \
                   "{}\u2026\u0020\u0020{}\u2026`\n".format(user[:4], opponent[:4])
            for i in range(len(matches)):
                match = matches[i]
                pred_h = preds_h[i]
                pred_a = preds_a[i]
                emoji = match_status(match[1], match[2]).value
                msg += "{} `{} {}:{} {}\u0020\u0020\u0020\u0020{}:{}\u0020\u0020\u0020\u0020{}:{} `\n" \
                    .format(emoji,
                            self.bot.liveticker.teamname_converter.get(match[3]).abbr,
                            match[4], match[5],
                            self.bot.liveticker.teamname_converter.get(match[6]).abbr,
                            pred_h[0], pred_h[1], pred_a[0], pred_a[1])

            embed = discord.Embed(title="{} [{}:{}] {}".format(user, result[0][0], result[1][0], opponent))
            embed.description = msg

            match_result = determine_winner(result[0][0], result[1][0], diff1, diff2)
            if match_result == MatchResult.HOME:
                embed.set_footer(text=Lang.lang(self, 'show_duel_footer_winner', user))
            elif match_result == MatchResult.AWAY:
                embed.set_footer(text=Lang.lang(self, 'show_duel_footer_winner', opponent))
            elif match_result == MatchResult.DRAW:
                embed.set_footer(text=Lang.lang(self, 'show_duel_footer_draw'))
            else:
                embed.set_footer(text=Lang.lang(self, 'show_duel_footer_normal', diff1, diff2))

        await ctx.send(embed=embed)

    @cmd_spaetzle.command(name="duels", aliases=["duelle"], usage="[\u00a0|<league_number>|all]")
    async def cmd_show_duels(self, ctx, league: str = None):
        """Displays a collection of duels (observed participants or leagues)"""
        if league is None:
            # Observed users
            await self.cmd_show_duels_observed(ctx)
        else:
            if league == "all":
                # All leagues
                await self.cmd_show_duels_all(ctx)
            elif league.isnumeric():
                # League
                await self.cmd_show_duels_league(ctx, int(league))
            else:
                await add_reaction(ctx.message, Lang.CMDERROR)

    async def cmd_show_duels_observed(self, ctx):
        """Displays the duel scores of the observed participants"""
        async with ctx.typing():
            c = self.get_api_client()
            msg = ""

            data_ranges = []
            observed_users = Observed(self).get_all()

            if len(observed_users) == 0:
                msg = Lang.lang(self, 'no_observed_users')
            else:
                for user in observed_users:
                    try:
                        cell = get_user_cell(self, user)
                        data_ranges.append("Aktuell!{}".format(cell.cellname()))
                        data_ranges.append(
                            "Aktuell!{}".format(CellRange(cell.translate(0, 10), 2, 2).rangename()))
                    except UserNotFound:
                        pass
                data = c.get_multiple(data_ranges)
                for i in range(0, len(data_ranges), 2):
                    user = data[i][0][0]
                    opponent = data[i + 1][1][1]
                    if opponent in observed_users:
                        if observed_users.index(opponent) > observed_users.index(user):
                            msg += "**{}** [{}:{}] **{}**\n".format(user, data[i + 1][0][0], data[i + 1][1][0],
                                                                    opponent)
                    else:
                        msg += "**{}** [{}:{}] {}\n".format(user, data[i + 1][0][0], data[i + 1][1][0], opponent)
        await ctx.send(embed=discord.Embed(title=Lang.lang(self, 'title_duels'), description=msg))

    async def cmd_show_duels_league(self, ctx, league: int):
        """Displays all duels of one league"""
        async with ctx.typing():
            c = self.get_api_client()
            msg = ""

            data_range = "Aktuell!{}".format(Config().get(self)['duel_ranges'].get(league))
            if data_range is None:
                await ctx.send(Lang.lang(self, 'invalid_league'))
                return
            result = c.get(data_range)

            for duel in result:
                duel.extend([""] * (8 - len(duel)))
                msg += "{0} [{4}:{5}] {7}\n".format(*duel)
        await ctx.send(embed=discord.Embed(title=Lang.lang(self, 'title_duels_league', league), description=msg))

    async def cmd_show_duels_all(self, ctx):
        """Displays all duels of all leagues"""
        async with ctx.typing():
            c = self.get_api_client()
            data_ranges = list(Config().get(self)['duel_ranges'].values())
            results = c.get_multiple(data_ranges)
            embed = discord.Embed(title=Lang.lang(self, 'title_duels'))

            for i in range(len(results)):
                msg = ""
                for duel in results[i]:
                    duel.extend([""] * (8 - len(duel)))
                    msg += "{0}\u00a0[{4}:{5}]\u00a0{7}\n".format(*duel)
                embed.add_field(name=Lang.lang(self, 'title_league', i + 1), value=msg)
        await ctx.send(embed=embed)

    @cmd_spaetzle.command(name="matches", aliases=["spiele"])
    async def cmd_show_matches(self, ctx):
        """Displays current matches"""
        async with ctx.typing():
            c = self.get_api_client()
            data = c.get("Aktuell!{}".format(Config().get(self)['matches_range']), formatted=False)
            matchday = data[0][0]
            matches = data[2:]

            if len(matches) == 0:
                await ctx.send(Lang.lang(self, 'no_matches'))
                return

            msg = ""
            for match in matches:
                date_time = convert_to_datetime(match[1], match[2])
                emoji = match_status(date_time).value
                msg += "{0} {3} {1} {2} Uhr | {6} - {9} | {7}:{8}\n".format(emoji, date_time.strftime("%d.%m."),
                                                                            date_time.strftime("%H:%M"), *match)
        await ctx.send(embed=discord.Embed(title=Lang.lang(self, 'title_matches', matchday), description=msg))

    @cmd_spaetzle.command(name="table", aliases=["tabelle", "league", "liga"])
    async def cmd_show_table(self, ctx, user_or_league: str = None):
        """Displays the table of a specific league"""
        async with ctx.typing():
            c = self.get_api_client()

            if user_or_league is None:
                user_or_league = self.userbridge.get_user(ctx)
                if user_or_league is None:
                    await ctx.send(Lang.lang(self, 'user_not_bridged'))
                    return

            try:
                # League
                league = int(user_or_league)
            except ValueError:
                # User
                try:
                    league = int(get_user_league(self, user_or_league))
                except (ValueError, UserNotFound):
                    await ctx.send(Lang.lang(self, 'user_not_found', user_or_league))
                    return

            table_range = Config().get(self)['table_ranges'].get(league)
            if table_range is None:
                await ctx.send(Lang.lang(self, 'invalid_league'))
                return
            result = c.get("Aktuell!{}".format(table_range))

            if not user_or_league.isnumeric():
                # Restrict the view to users area
                pos = None
                for i in range(len(result)):
                    pos = i if result[i][3].lower() == user_or_league.lower() else pos
                if pos is not None:
                    result = result[max(0, pos - 3):pos + 4]

            msg = ""
            for line in result:
                line.extend([''] * (11 - len(line)))
                msg += "{0}{1} | {4} | {7}:{9} {10} | {11}{0}\n".format("**" if line[3].lower() ==
                                                                        user_or_league.lower() else "", *line)
            embed = discord.Embed(title=Lang.lang(self, 'title_table', league), description=msg)
            embed.set_footer(text=Lang.lang(self, 'table_footer'))
        await ctx.send(embed=embed)

    @cmd_spaetzle.command(name="fixtures")
    async def cmd_show_fixtures(self, ctx, user=None):
        """Lists fixtures for a specific participant"""
        if user is None:
            user = self.userbridge.get_user(ctx)
            if user is None:
                await ctx.send(Lang.lang(self, 'user_not_bridged'))
                return

        msg = ""
        try:
            for i in range(1, 18):
                msg += "{} | {}\n".format(i, get_schedule_opponent(self, user, i))
        except UserNotFound:
            await add_reaction(ctx.message, Lang.CMDERROR)
            await ctx.send(Lang.lang(self, 'user_not_found', user))
            return

        await ctx.send(embed=discord.Embed(title=Lang.lang(self, 'title_opponent', user), description=msg))

    @cmd_spaetzle.command(name="rawpost")
    async def cmd_show_rawpost(self, ctx, participant: str):
        """List all scraped forum posts by a specific participant"""
        if not await Trusted(self).is_trusted(ctx):
            return

        forum_posts = Storage().get(self, container='forumposts')
        if len(forum_posts) < 1:
            await ctx.send(Lang.lang(self, 'no_saved_rawposts'))
            return
        first_post = forum_posts[0]
        posts_count = 0
        content = []
        for post in forum_posts:
            if post['content'] == first_post['content']:
                continue
            if participant.lower() in post['user'].lower():
                posts_count += 1
                content.append("\n———————————————\n***{}** - {}*".format(post['user'], post['time']))
                content.extend([x.strip() for x in post['content'] if x.strip()][:20])

        if posts_count == 0:
            await ctx.send(Lang.lang(self, 'raw_posts_prefix', 0))
        else:
            msgs = paginate(content, prefix=Lang.lang(self, 'raw_posts_prefix', posts_count))
            for msg in msgs:
                await ctx.send(msg)

    @cmd_spaetzle.command(name="history")
    async def cmd_show_history(self, ctx, participant: str):
        """Displays the past matches of given participant"""
        async with ctx.typing():
            try:
                history_data = get_participant_history(self, participant)
            except UserNotFound:
                await add_reaction(ctx.message, Lang.CMDERROR)
                await ctx.send(Lang.lang(self, 'user_not_found', participant))
            except HTTPError:
                await add_reaction(ctx.message, Lang.CMDERROR)
                await ctx.send(Lang.lang(self, 'error_wrong_matchday?'))
            else:
                rows = []
                for md, pts, pts_opp, opp in history_data:
                    rows.append("{} | {} - {}:{}".format(md, opp, pts, pts_opp))
                await ctx.send(embed=discord.Embed(title=participant, description="\n".join(rows)))

    @cmd_spaetzle.command(name="purge")
    async def cmd_purge_user(self, ctx, participant: str):
        """Purges a participant from the """
        if not await Trusted(self).is_manager(ctx):
            return
        async with ctx.typing():
            try:
                history_data = get_participant_history(self, participant)
            except UserNotFound:
                await add_reaction(ctx.message, Lang.CMDERROR)
                await ctx.send(Lang.lang(self, 'user_not_found', participant))
            except HTTPError:
                await add_reaction(ctx.message, Lang.CMDERROR)
                await ctx.send(Lang.lang(self, 'error_wrong_matchday?'))
            else:
                msg = []
                correction = {}
                for md, pts, pts_opp, opp in history_data:
                    if str(pts).isnumeric():
                        msg.append("{0} | {1} - {2}:{3} \u2192 –:{3}".format(md, opp, pts, pts_opp))
                        correction[opp] = int(pts), duel_points(pts_opp, 0) - duel_points(pts_opp, pts)
                await ctx.send(embed=discord.Embed(title=participant, description="\n".join(msg)))
                # TODO automatic correction in spreadsheet

    @cmd_spaetzle.command(name="danny")
    async def cmd_danny_dm(self, ctx, *users):
        """Sends Danny (or whoever manages it) the predictions of the participants who also take part in his Bundesliga
        prediction game."""
        danny_id = Config().get(self)['danny_id']
        not_found_users = []
        if not danny_id:
            await ctx.send(Lang.lang(self, 'danny_no_id'))
        if await Trusted(self).is_manager(ctx, show_error=False) or ctx.author.id == danny_id:
            async with ctx.typing():
                c = self.get_api_client()
                danny = get_best_user(danny_id)
                data_ranges = ["Aktuell!{}".format(Config().get(self)['matches_range'])]
                if len(users) == 0:
                    users = Config().get(self)['danny_users']
                    if len(users) == 0:
                        await ctx.send(Lang.lang(self, 'danny_no_users'))
                else:
                    users = list(users)
                for user in users[:]:
                    try:
                        cell = get_user_cell(self, user)
                    except UserNotFound:
                        users.remove(user)
                        not_found_users.append(user)
                    else:
                        data_ranges.append("Aktuell!{}".format(CellRange(cell, 2, 11).rangename()))
                result = c.get_multiple(data_ranges, formatted=False)
                if not result[0]:
                    await ctx.send(Lang.lang(self, 'danny_empty'))
                    return
                matchday = result[0][0][0]
                matches = result[0][2:]
                preds = result[1:]

                embeds = []
                for p in preds:
                    embed = discord.Embed(title="**ST {} - {}**".format(matchday, p[0][0]))
                    msg = ""
                    matches_txt = []
                    for i in range(len(matches)):
                        if len(p[i + 1]) < 2:
                            p[i + 1] = ["-", "-"]
                        matches_txt.append("{} - {}".format(matches[i][3], matches[i][6]))
                    maxlength = len(max(matches_txt, key=len))
                    for i in range(len(matches_txt)):
                        msg += "{}{} {}:{}\n".format(matches_txt[i], " " * (maxlength - len(matches_txt[i])), *p[i + 1])
                    embed.description = "```{}```".format(msg)
                    embeds.append(embed)

            for embed in embeds:
                await danny.send(embed=embed)
            if not_found_users:
                await ctx.send(Lang.lang(self, 'danny_done_notfound', get_best_username(danny),
                                         format_andlist(users, Lang.lang(self, 'danny_and'),
                                                        Lang.lang(self, 'danny_nobody')),
                                         format_andlist(not_found_users, Lang.lang(self, 'danny_and'),
                                                        Lang.lang(self, 'danny_nobody'))))
            else:
                await ctx.send(Lang.lang(self, 'danny_done', get_best_username(danny),
                                         format_andlist(users, Lang.lang(self, 'danny_and'),
                                                        Lang.lang(self, 'danny_nobody'))))

    @cmd_spaetzle.group(name="trusted")
    async def cmd_trusted(self, ctx):
        """Configures which users are trusted for support"""
        if ctx.invoked_subcommand is None:
            await ctx.invoke(self.bot.get_command('spaetzle trusted list'))

    @cmd_trusted.command(name="list")
    async def cmd_trusted_list(self, ctx):
        """Lists all users that are either trusted or manager"""
        msg = "{} {}\n{} {}".format(
            Lang.lang(self, 'manager_prefix'), ", ".join(Trusted(self).get_manager_names(self.bot)),
            Lang.lang(self, 'trusted_prefix'), ", ".join(Trusted(self).get_trusted_names(self.bot)))
        await ctx.send(msg)

    @cmd_trusted.command(name="add")
    async def cmd_trusted_add(self, ctx, user: discord.User):
        """Adds a user to the trusted list"""
        await Trusted(self).add_trusted(ctx, user)

    @cmd_trusted.command(name="del")
    async def cmd_trusted_remove(self, ctx, user: discord.User):
        """Removes user from the trusted list"""
        await Trusted(self).remove_trusted(ctx, user)

    @cmd_spaetzle.group(name="manager")
    async def cmd_manager(self, ctx):
        """Configures which users are allowed to use all functions"""
        if ctx.invoked_subcommand is None:
            await ctx.invoke(self.bot.get_command('spaetzle trusted list'))

    @cmd_manager.command(name="add", help="Adds a manager.")
    async def cmd_manager_add(self, ctx, user: discord.User):
        """Adds manager"""
        await Trusted(self).add_manager(ctx, user)

    @cmd_manager.command(name="del")
    async def cmd_manager_remove(self, ctx, user: discord.User):
        """Removes manager"""
        await Trusted(self).remove_manager(ctx, user)

    @cmd_spaetzle.group(name="observe")
    async def cmd_observe(self, ctx, *args):
        """Configure which users should be observed. Redirects to add/del or adds given users anyway. Redirects to list
        without args"""
        if ctx.invoked_subcommand is None:
            if len(args) > 0:
                if args[0] in ("add", "del"):
                    if len(args) > 1:
                        await ctx.invoke(self.bot.get_command('spaetzle observe {}'.format(args[0])), *args[1:])
                    else:
                        raise MissingRequiredArgument(inspect.Parameter("user", inspect.Parameter.POSITIONAL_ONLY))
                else:
                    await self.cmd_observe_add(ctx, args[0], *args[1:])
            else:
                await ctx.invoke(self.bot.get_command('spaetzle observe list'))

    @cmd_observe.command(name="list")
    async def cmd_observe_list(self, ctx):
        """Lists the observed participants"""
        if len(Observed(self).get_all()) == 0:
            msg = Lang.lang(self, 'no_observed_users')
        else:
            msg = "{} {}".format(Lang.lang(self, 'observe_prefix'), ", ".join(Observed(self).get_all()))
        await ctx.send(msg)

    @cmd_observe.command(name="add")
    async def cmd_observe_add(self, ctx, user: str, *other: list):
        """Adds one or multiple participants to observation"""
        for u in (user,) + other:
            if not Observed(self).append(u):
                await ctx.send(Lang.lang(self, 'user_not_found', u))
        await add_reaction(ctx.message, Lang.CMDSUCCESS)

    @cmd_observe.command(name="del")
    async def cmd_observe_remove(self, ctx, user: str, *other: list):
        """Removes one or multiple participants from observation"""
        for u in (user,) + other:
            if not Observed(self).remove(u):
                await ctx.send(Lang.lang(self, 'user_not_found', u))
        await add_reaction(ctx.message, Lang.CMDSUCCESS)<|MERGE_RESOLUTION|>--- conflicted
+++ resolved
@@ -156,13 +156,8 @@
         async with ctx.typing():
             # Request data
             if matchday:
-<<<<<<< HEAD
                 for c_reg in list(self.bot.liveticker.search_coro(plugin_names=[self.get_name()])):
-                    c_reg.unload()
-=======
-                for _, _, c_reg in list(self.bot.liveticker.search_coro(plugins=[self.get_name()])):
                     await c_reg.unload()
->>>>>>> e23082af
             else:
                 matchday = Storage().get(self)['matchday']
             match_list = await LeagueRegistrationOLDB.get_matches_by_matchday(league="bl1", matchday=matchday,
