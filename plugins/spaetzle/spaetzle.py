--- conflicted
+++ resolved
@@ -1,4 +1,3 @@
-import calendar
 import inspect
 import json
 import logging
@@ -25,12 +24,8 @@
 from plugins.spaetzle.utils import TeamnameDict, pointdiff_possible, determine_winner, MatchResult, match_status, \
     get_user_league, get_user_cell, get_schedule, get_schedule_opponent, UserNotFound, \
     convert_to_datetime, get_participant_history, duel_points
-<<<<<<< HEAD
 from subsystems.helpsys import DefaultCategories
-=======
-from subsystems.help import DefaultCategories
 from subsystems.liveticker import LivetickerUpdate, MatchStatus
->>>>>>> 77d2db18
 
 
 class Plugin(BasePlugin, name="Spaetzle-Tippspiel"):
@@ -109,6 +104,9 @@
         elif container == 'forumposts':
             return []
 
+    def command_help_string(self, command):
+        return Lang.lang(self, "help_{}".format("_".join(command.qualified_name.split())))
+
     def command_description(self, command):
         name = "_".join(command.qualified_name.split())
         lang_name = "description_{}".format(name)
@@ -120,12 +118,12 @@
 
     @commands.group(name="spaetzle", aliases=["spätzle", "spätzles"],
                     help="commands for managing the 'Spätzles-Tippspiel'")
-    async def cmd_spaetzle(self, ctx):
+    async def spaetzle(self, ctx):
         if ctx.invoked_subcommand is None:
             await ctx.invoke(self.bot.get_command('spaetzle info'))
 
-    @cmd_spaetzle.command(name="info", help="Get info about the Spaetzles-Tippspiel")
-    async def cmd_spaetzle_info(self, ctx):
+    @spaetzle.command(name="info", help="Get info about the Spaetzles-Tippspiel")
+    async def spaetzle_info(self, ctx):
         pred_urlpath = pred_thread = Storage().get(self)['predictions_thread']
         if pred_thread:
             pred_urlpath = urlparse(pred_thread).path.split("/")
@@ -145,12 +143,12 @@
                         value="[{}]({})".format(pred_urlpath, pred_thread))
         await ctx.send(embed=embed)
 
-    @cmd_spaetzle.command(name="link", help="Get the link to the spreadsheet")
-    async def cmd_spaetzle_doc_link(self, ctx):
+    @spaetzle.command(name="link", help="Get the link to the spreadsheet")
+    async def spaetzle_doc_link(self, ctx):
         await ctx.send("<https://docs.google.com/spreadsheets/d/{}>".format(Config().get(self)['spaetzledoc_id']))
 
-    @cmd_spaetzle.command(name="user", help="Connects your discord user with a specific spaetzle user")
-    async def cmd_bridge_user(self, ctx, user=None):
+    @spaetzle.command(name="user", help="Connects your discord user with a specific spaetzle user")
+    async def bridge_user(self, ctx, user=None):
         if user is None:
             success = self.userbridge.cut_bridge(ctx)
         else:
@@ -161,13 +159,13 @@
         else:
             await ctx.send(Lang.lang(self, 'user_not_bridged'))
 
-    @cmd_spaetzle.group(name="set", help="Set data about next matchday etc")
-    async def cmd_spaetzle_set(self, ctx):
+    @spaetzle.group(name="set", help="Set data about next matchday etc")
+    async def spaetzle_set(self, ctx):
         if ctx.invoked_subcommand is None:
-            await ctx.send_help(self.cmd_spaetzle_set)
-
-    @cmd_spaetzle_set.command(name="matches", aliases=["spiele"])
-    async def cmd_set_matches(self, ctx, matchday: int = None):
+            await ctx.send_help(self.spaetzle_set)
+
+    @spaetzle_set.command(name="matches", aliases=["spiele"])
+    async def set_matches(self, ctx, matchday: int = None):
         if not await Trusted(self).is_trusted(ctx):
             return
         async with ctx.typing():
@@ -198,7 +196,7 @@
                     score2 = max(0, 0, *(g.get('ScoreTeam2', 0) for g in match.get('Goals', [])))
                 else:
                     score1, score2 = date_formula, date_formula
-                values.append([calendar.day_abbr[date_time.weekday()],
+                values.append([['Mo', 'Di', 'Mi', 'Do', 'Fr', 'Sa', 'So'][date_time.weekday()],
                                date_time.strftime("%d.%m.%Y"),
                                date_time.strftime("%H:%M"),
                                self.teamname_dict.get_long(match.get('Team1', {}).get('TeamName', 'n.a.')),
@@ -220,8 +218,8 @@
         await add_reaction(ctx.message, Lang.CMDSUCCESS)
         await ctx.send(embed=discord.Embed(title=Lang.lang(self, 'title_matchday', matchday), description=msg))
 
-    @cmd_spaetzle_set.command(name="duels", aliases=["duelle"])
-    async def cmd_set_duels(self, ctx, matchday: int = None, league: int = None):
+    @spaetzle_set.command(name="duels", aliases=["duelle"])
+    async def set_duels(self, ctx, matchday: int = None, league: int = None):
         if not await Trusted(self).is_trusted(ctx):
             return
         if matchday is None:
@@ -269,8 +267,8 @@
             c.update_multiple(data, raw=False)
         await add_reaction(message, Lang.CMDSUCCESS)
 
-    @cmd_spaetzle_set.command(name="scrape", help="Scrapes the predictions thread for forum posts")
-    async def cmd_set_scrape(self, ctx, url=None):
+    @spaetzle_set.command(name="scrape", help="Scrapes the predictions thread for forum posts")
+    async def set_scrape(self, ctx, url=None):
         if not await Trusted(self).is_trusted(ctx):
             return
 
@@ -314,8 +312,8 @@
             Storage().save(self, container='forumposts')
         await add_reaction(ctx.message, Lang.CMDSUCCESS)
 
-    @cmd_spaetzle_set.command(name="extract", help="Extracts the predictions from the scraped result")
-    async def cmd_set_extract(self, ctx):
+    @spaetzle_set.command(name="extract", help="Extracts the predictions from the scraped result")
+    async def set_extract(self, ctx):
         if not await Trusted(self).is_trusted(ctx):
             return
         async with ctx.typing():
@@ -399,8 +397,8 @@
             c.update_multiple(data, raw=False)
         await add_reaction(ctx.message, Lang.CMDSUCCESS)
 
-    @cmd_spaetzle_set.command(name="archive", help="Archives the current matchday and clears the frontpage")
-    async def cmd_set_archive(self, ctx):
+    @spaetzle_set.command(name="archive", help="Archives the current matchday and clears the frontpage")
+    async def set_archive(self, ctx):
         if not await Trusted(self).is_trusted(ctx):
             return
 
@@ -428,38 +426,38 @@
         else:
             await add_reaction(ctx.message, Lang.CMDERROR)
 
-    @cmd_spaetzle_set.command(name="thread", help="Sets the URL of the \"Tippabgabe-Thread\".")
-    async def cmd_set_thread(self, ctx, url: str):
+    @spaetzle_set.command(name="thread", help="Sets the URL of the \"Tippabgabe-Thread\".")
+    async def set_thread(self, ctx, url: str):
         if await Trusted(self).is_trusted(ctx):
             Storage().get(self)['predictions_thread'] = url
             Storage().save(self)
             await add_reaction(ctx.message, Lang.CMDSUCCESS)
 
-    @cmd_spaetzle_set.command(name="mainthread", help="Sets the URL of the main thread.")
-    async def cmd_set_mainthread(self, ctx, url: str):
+    @spaetzle_set.command(name="mainthread", help="Sets the URL of the main thread.")
+    async def set_mainthread(self, ctx, url: str):
         if await Trusted(self).is_trusted(ctx):
             Storage().get(self)['main_thread'] = url
             Storage().save(self)
             await add_reaction(ctx.message, Lang.CMDSUCCESS)
 
-    @cmd_spaetzle_set.command(name="participants", alias="teilnehmer", help="Sets the participants of a league. "
-                                                                            "Manager only.")
-    async def cmd_set_participants(self, ctx, league: int, *participants):
+    @spaetzle_set.command(name="participants", alias="teilnehmer", help="Sets the participants of a league. "
+                                                                        "Manager only.")
+    async def set_participants(self, ctx, league: int, *participants):
         if await Trusted(self).is_manager(ctx):
             Storage().get(self)['participants'][league] = list(participants)
             Storage().save(self)
             await ctx.send(Lang.lang(self, 'participants_added', len(participants), league))
             await add_reaction(ctx.message, Lang.CMDSUCCESS)
 
-    @cmd_spaetzle_set.command(name="matchday", help="Sets the matchday manually, but it's normally already done by "
-                                                    "set_matches.", hidden=True)
-    async def cmd_set_matchday(self, ctx, matchday: int):
+    @spaetzle_set.command(name="matchday", help="Sets the matchday manually, but it's normally already done by "
+                                                "set_matches.", hidden=True)
+    async def set_matchday(self, ctx, matchday: int):
         if await Trusted(self).is_trusted(ctx):
             Storage().get(self)['matchday'] = matchday
             Storage().save(self)
             await add_reaction(ctx.message, Lang.CMDSUCCESS)
 
-    @cmd_spaetzle_set.command(name="liveticker", hidden=True)
+    @spaetzle_set.command(name="liveticker", hidden=True)
     async def set_liveticker(self, ctx):
         self.start_liveticker()
         await add_reaction(ctx.message, Lang.CMDSUCCESS)
@@ -467,29 +465,26 @@
     def start_liveticker(self):
         return self.bot.liveticker.register(league="bl1", plugin=self, coro=self.liveticker_coro, periodic=True)
 
-    async def liveticker_coro(self, event):
-        if type(event) != LivetickerUpdate:
-            return
-        # TODO Liveticker-Spaetzle
-        # self.logger.debug("Spätzle score update started.")
-        # c = self.get_api_client()
-        # values = [[]] * 9
-        #
-        # # Build values
-        # for match_id, match in matches.items():
-        #     if match_id in Storage().get(self)['match_ids'] and match['kickoff_time'] and \
-        #             match['kickoff_time'] < datetime.now() and not match['is_finished']:
-        #         values[Storage().get(self)['match_ids'].index(match_id)] = [*match['score']]
-        #
-        # # Put scores into spreadsheet
-        # c.update(range="Aktuell!{}".format(CellRange.from_a1(Config.get(self)['matches_range']).expand(top=-2, left=-4)
-        #                                    .rangename()),
-        #          values=values)
-        # self.logger.debug("Spätzle score update finished.")
-
-    @cmd_spaetzle_set.command(name="config", help="Sets general config values for the plugin.",
-                              usage="<path...> <value>")
-    async def cmd_set_config(self, ctx, *args):
+    async def liveticker_coro(self, matches, *_):
+        self.logger.debug("Spätzle score update started.")
+        c = self.get_api_client()
+        values = [[]] * 9
+
+        # Build values
+        for match_id, match in matches.items():
+            if match_id in Storage().get(self)['match_ids'] and match['kickoff_time'] and \
+                    match['kickoff_time'] < datetime.now() and not match['is_finished']:
+                values[Storage().get(self)['match_ids'].index(match_id)] = [*match['score']]
+
+        # Put scores into spreadsheet
+        c.update(range="Aktuell!{}".format(CellRange.from_a1(Config.get(self)['matches_range']).expand(top=-2, left=-4)
+                                           .rangename()),
+                 values=values)
+        self.logger.debug("Spätzle score update finished.")
+
+    @spaetzle_set.command(name="config", help="Sets general config values for the plugin.",
+                          usage="<path...> <value>")
+    async def set_config(self, ctx, *args):
         if not ctx.author.id == Config.get(self)['manager'] and not check_mod_access(ctx.author):
             return
         if len(args) < 1:
@@ -532,8 +527,8 @@
             await add_reaction(ctx.message, Lang.CMDSUCCESS)
             await ctx.send(embed=embed)
 
-    @cmd_spaetzle.command(name="goal", help="Scores a goal for a team (Spätzle-command)", hidden=True)
-    async def cmd_goal(self, ctx, team, goals: int = None, goals_other: int = None):
+    @spaetzle.command(name="goal", help="Scores a goal for a team (Spätzle-command)", hidden=True)
+    async def goal(self, ctx, team, goals: int = None, goals_other: int = None):
         name = self.teamname_dict.get_long(team)
         if name is None:
             await ctx.send(Lang.lang(self, 'team_not_found', team))
@@ -565,8 +560,8 @@
 
             await add_reaction(ctx.message, Lang.CMDSUCCESS)
 
-    @cmd_spaetzle.command(name="duel", aliases=["duell"], help="Displays the duel of a specific user")
-    async def cmd_show_duel_single(self, ctx, user=None):
+    @spaetzle.command(name="duel", aliases=["duell"], help="Displays the duel of a specific user")
+    async def show_duel_single(self, ctx, user=None):
         async with ctx.typing():
             if user is None:
                 user = self.userbridge.get_user(ctx)
@@ -619,7 +614,7 @@
             # Calculating possible point difference
             diff1, diff2 = 0, 0
             for i in range(len(matches)):
-                if match_status(matches[i][1], matches[i][2]) == MatchStatus.COMPLETED:
+                if match_status(matches[i][1], matches[i][2]) == MatchStatus.CLOSED:
                     continue
                 diff = pointdiff_possible(matches[i][4:6], preds_h[i], preds_a[i])
                 diff1 += diff[0]
@@ -653,10 +648,10 @@
 
         await ctx.send(embed=embed)
 
-    @cmd_spaetzle.command(name="duels", aliases=["duelle"],
-                          help="Displays the duels of observed users or the specified league",
-                          usage="[\u00a0|<league_number>|all]")
-    async def cmd_show_duels(self, ctx, league: str = None):
+    @spaetzle.command(name="duels", aliases=["duelle"],
+                      help="Displays the duels of observed users or the specified league",
+                      usage="[\u00a0|<league_number>|all]")
+    async def show_duels(self, ctx, league: str = None):
         if league is None:
             # Observed users
             await self.show_duels_observed(ctx)
@@ -732,17 +727,12 @@
                 embed.add_field(name=Lang.lang(self, 'title_league', i + 1), value=msg)
         await ctx.send(embed=embed)
 
-<<<<<<< HEAD
-    @cmd_spaetzle.command(name="matches", aliases=["spiele"])
-    async def cmd_show_matches(self, ctx):
-=======
-    @spaetzle.command(name="matches", aliases=["spiele"], hidden=True)
+    @spaetzle.command(name="matches", aliases=["spiele"])
     async def show_matches(self, ctx):
->>>>>>> 77d2db18
         async with ctx.typing():
             c = self.get_api_client()
             data = c.get("Aktuell!{}".format(Config().get(self)['matches_range']), formatted=False)
-            matchday = data[0][0] if len(data) > 0 and len(data[0]) > 0 else "?"
+            matchday = data[0][0]
             matches = data[2:]
 
             if len(matches) == 0:
@@ -757,9 +747,9 @@
                                                                             date_time.strftime("%H:%M"), *match)
         await ctx.send(embed=discord.Embed(title=Lang.lang(self, 'title_matches', matchday), description=msg))
 
-    @cmd_spaetzle.command(name="table", aliases=["tabelle", "league", "liga"],
-                          help="Displays the table of a specific league")
-    async def cmd_show_table(self, ctx, user_or_league: str = None):
+    @spaetzle.command(name="table", aliases=["tabelle", "league", "liga"],
+                      help="Displays the table of a specific league")
+    async def show_table(self, ctx, user_or_league: str = None):
         async with ctx.typing():
             c = self.get_api_client()
 
@@ -803,8 +793,8 @@
             embed.set_footer(text=Lang.lang(self, 'table_footer'))
         await ctx.send(embed=embed)
 
-    @cmd_spaetzle.command(name="fixtures", help="Lists fixtures for a specific participant")
-    async def cmd_show_fixtures(self, ctx, user=None):
+    @spaetzle.command(name="fixtures", help="Lists fixtures for a specific participant")
+    async def show_fixtures(self, ctx, user=None):
         if user is None:
             user = self.userbridge.get_user(ctx)
             if user is None:
@@ -822,8 +812,8 @@
 
         await ctx.send(embed=discord.Embed(title=Lang.lang(self, 'title_opponent', user), description=msg))
 
-    @cmd_spaetzle.command(name="rawpost", help="Lists all forum posts by a specified user")
-    async def cmd_show_rawpost(self, ctx, participant: str):
+    @spaetzle.command(name="rawpost", help="Lists all forum posts by a specified user")
+    async def show_rawpost(self, ctx, participant: str):
         if not await Trusted(self).is_trusted(ctx):
             return
 
@@ -849,8 +839,8 @@
             for msg in msgs:
                 await ctx.send(msg)
 
-    @cmd_spaetzle.command(name="history")
-    async def cmd_show_history(self, ctx, participant: str):
+    @spaetzle.command(name="history")
+    async def show_history(self, ctx, participant: str):
         async with ctx.typing():
             try:
                 history_data = get_participant_history(self, participant)
@@ -866,8 +856,8 @@
                     rows.append("{} | {} - {}:{}".format(md, opp, pts, pts_opp))
                 await ctx.send(embed=discord.Embed(title=participant, description="\n".join(rows)))
 
-    @cmd_spaetzle.command(name="purge")
-    async def cmd_purge_user(self, ctx, participant: str):
+    @spaetzle.command(name="purge")
+    async def purge_user(self, ctx, participant: str):
         if not await Trusted(self).is_manager(ctx):
             return
         async with ctx.typing():
@@ -889,9 +879,9 @@
                 await ctx.send(embed=discord.Embed(title=participant, description="\n".join(msg)))
                 # TODO automatic correction in spreadsheet
 
-    @cmd_spaetzle.command(name="danny", help="Sends Danny (or whoever manage it) the predictions of the participants "
-                                             "who also take part in his Bundesliga prediction game.")
-    async def cmd_danny_dm(self, ctx, *users):
+    @spaetzle.command(name="danny", help="Sends Danny (or whoever manage it) the predictions of the participants "
+                                         "who also take part in his Bundesliga prediction game.")
+    async def danny_dm(self, ctx, *users):
         danny_id = Config().get(self)['danny_id']
         not_found_users = []
         if not danny_id:
@@ -951,41 +941,41 @@
                                          format_andlist(users, Lang.lang(self, 'danny_and'),
                                                         Lang.lang(self, 'danny_nobody'))))
 
-    @cmd_spaetzle.group(name="trusted", help="Configures which users are trusted for help")
-    async def cmd_trusted(self, ctx):
+    @spaetzle.group(name="trusted", help="Configures which users are trusted for help")
+    async def trusted(self, ctx):
         if ctx.invoked_subcommand is None:
             await ctx.invoke(self.bot.get_command('spaetzle trusted list'))
 
-    @cmd_trusted.command(name="list", help="Lists all trusted users")
-    async def cmd_trusted_list(self, ctx):
+    @trusted.command(name="list", help="Lists all trusted users")
+    async def trusted_list(self, ctx):
         msg = "{} {}\n{} {}".format(
             Lang.lang(self, 'manager_prefix'), ", ".join(Trusted(self).get_manager_names(self.bot)),
             Lang.lang(self, 'trusted_prefix'), ", ".join(Trusted(self).get_trusted_names(self.bot)))
         await ctx.send(msg)
 
-    @cmd_trusted.command(name="add", help="Adds a user to the trusted list.")
-    async def cmd_trusted_add(self, ctx, user: discord.User):
+    @trusted.command(name="add", help="Adds a user to the trusted list.")
+    async def trusted_add(self, ctx, user: discord.User):
         await Trusted(self).add_trusted(ctx, user)
 
-    @cmd_trusted.command(name="del", help="Removes user from the trusted list")
-    async def cmd_trusted_remove(self, ctx, user: discord.User):
+    @trusted.command(name="del", help="Removes user from the trusted list")
+    async def trusted_remove(self, ctx, user: discord.User):
         await Trusted(self).remove_trusted(ctx, user)
 
-    @cmd_spaetzle.group(name="manager", help="Configures which users are allowed to use all functions")
-    async def cmd_manager(self, ctx):
+    @spaetzle.group(name="manager", help="Configures which users are allowed to use all functions")
+    async def manager(self, ctx):
         if ctx.invoked_subcommand is None:
             await ctx.invoke(self.bot.get_command('spaetzle trusted list'))
 
-    @cmd_manager.command(name="add", help="Adds a manager.")
-    async def cmd_manager_add(self, ctx, user: discord.User):
+    @manager.command(name="add", help="Adds a manager.")
+    async def manager_add(self, ctx, user: discord.User):
         await Trusted(self).add_manager(ctx, user)
 
-    @cmd_manager.command(name="del", help="Removes manager.")
-    async def cmd_manager_remove(self, ctx, user: discord.User):
+    @manager.command(name="del", help="Removes manager.")
+    async def manager_remove(self, ctx, user: discord.User):
         await Trusted(self).remove_manager(ctx, user)
 
-    @cmd_spaetzle.group(name="observe", help="Configure which users should be observed.")
-    async def cmd_observe(self, ctx, *args):
+    @spaetzle.group(name="observe", help="Configure which users should be observed.")
+    async def observe(self, ctx, *args):
         if ctx.invoked_subcommand is None:
             if len(args) > 0:
                 if args[0] in ("add", "del"):
@@ -994,28 +984,28 @@
                     else:
                         raise MissingRequiredArgument(inspect.Parameter("user", inspect.Parameter.POSITIONAL_ONLY))
                 else:
-                    await self.cmd_observe_add(ctx, *args)
+                    await self.observe_add(ctx, *args)
             else:
                 await ctx.invoke(self.bot.get_command('spaetzle observe list'))
 
-    @cmd_observe.command(name="list", help="Lists the observed users")
-    async def cmd_observe_list(self, ctx):
+    @observe.command(name="list", help="Lists the observed users")
+    async def observe_list(self, ctx):
         if len(Observed(self).get_all()) == 0:
             msg = Lang.lang(self, 'no_observed_users')
         else:
             msg = "{} {}".format(Lang.lang(self, 'observe_prefix'), ", ".join(Observed(self).get_all()))
         await ctx.send(msg)
 
-    @cmd_observe.command(name="add", help="Adds one or more users to be observed")
-    async def cmd_observe_add(self, ctx, user, *other):
+    @observe.command(name="add", help="Adds one or more users to be observed")
+    async def observe_add(self, ctx, user, *other):
         for user in (user,) + other:
             if not Observed(self).append(user):
                 await ctx.send(Lang.lang(self, 'user_not_found', user))
         else:
             await add_reaction(ctx.message, Lang.CMDSUCCESS)
 
-    @cmd_observe.command(name="del", help="Removes one or more from the observation")
-    async def cmd_observe_remove(self, ctx, user, *other):
+    @observe.command(name="del", help="Removes one or more from the observation")
+    async def observe_remove(self, ctx, user, *other):
         for user in (user,) + other:
             if not Observed(self).remove(user):
                 await ctx.send(Lang.lang(self, 'user_not_found', user))
