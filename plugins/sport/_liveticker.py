--- conflicted
+++ resolved
@@ -7,17 +7,10 @@
 
 from botutils.stringutils import paginate
 from botutils.utils import add_reaction
-<<<<<<< HEAD
-from data import Lang, Config
-from subsystems.liveticker import TeamnameDict, LTSource, PlayerEventEnum, LivetickerKickoff, LivetickerMidgame, \
+from base.data import Lang, Config
+from services.liveticker import TeamnameDict, LTSource, PlayerEventEnum, LivetickerKickoff, LivetickerMidgame, \
     LivetickerFinish, LivetickerEvent, League
-from subsystems.reactions import ReactionAddedEvent
-=======
-from base.data import Lang, Config, Storage
-from services.liveticker import TeamnameDict, LTSource, PlayerEventEnum, LivetickerKickoff, LivetickerUpdate, \
-    LivetickerFinish
 from services.reactions import ReactionAddedEvent
->>>>>>> e23082af
 
 logger = logging.getLogger(__name__)
 
