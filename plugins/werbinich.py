import logging
import asyncio
from enum import Enum
from datetime import datetime

import discord
from discord.ext import commands
from discord.http import HTTPException
from discord.errors import Forbidden

from base import BasePlugin, NotFound
from botutils.stringutils import format_andlist
from botutils.utils import add_reaction
from data import Lang, Config
from botutils import utils, statemachine, stringutils
from botutils.converters import get_best_username as gbu
<<<<<<< HEAD
from subsystems import presence
from subsystems.helpsys import DefaultCategories
=======
from subsystems import help, presence
from subsystems.reactions import ReactionAddedEvent
>>>>>>> 77d2db18

h_help = "Wer bin ich?"
h_description = "Startet ein Wer bin ich?. Nach einer Registrierungsphase ordne ich jedem Spieler einen zufälligen " \
                "anderen Spieler zu, für den dieser per PN einen zu erratenden Namen angeben darf. Das " \
                "(spoilerfreie) Ergebnis wird ebenfalls jedem Spieler per PN mitgeteilt."
h_usage = "[geheim]"
h_spoiler = "Zuschauer-Kommando, mit dem diese das letzte Spiel erfragen können."
h_postgame = "Erklärt das Spiel für beendet, sodass !werbinich spoiler für alle verfügbar ist."
h_clear = "Entfernt das letzte Spiel, sodass !werbinich spoiler nichts zurückgibt."


class State(Enum):
    IDLE = 0  # no whoami running
    REGISTER = 1  # registering phase
    COLLECT = 2  # messaging everyone and waiting for entries from participants
    DELIVER = 3  # messaging results to everyone
    ABORT = 4  # not everyone answered


class Participant:
    def __init__(self, plugin, user):
        self.plugin = plugin
        self.user = user
        self.assigned = None  # user this one has to choose for
        self.chosen = None
        self.registration = self.plugin.bot.dm_listener.register(self.user, self.dm_callback, "werbinich",
                                                                 blocking=True)
        self.plugin.logger.debug("New Participant: {}".format(user))

    def assign(self, p):
        """
        Assigns a participant. Can only be called once.

        :param p: Participant this one has to choose for
        """
        if self.assigned is not None:
            raise RuntimeError("This participant already has an assigned participant")
        self.plugin.logger.debug("Assigning {} to {}".format(p, self.user))
        self.assigned = p

    async def kill_cb(self):
        """
        The DM registration has been killed, so we're killing the whole game.
        """
        await self.plugin.kill(self)

    async def init_dm(self):
        self.plugin.logger.debug("Sending init DM to {}".format(self.user))
        await self.send(Lang.lang(self.plugin, "ask_for_entry", gbu(self.assigned.user)))

    async def dm_callback(self, reg, message):
        self.plugin.logger.debug("Incoming message from {}: {}".format(self.user, message.content))
        if message.content.strip() == "":
            # you never know
            return

        if self.plugin.statemachine.state != State.COLLECT:
            await self.send(Lang.lang(self.plugin, "entry_too_late"))
            return

        first = True
        if self.chosen:
            first = False

        self.chosen = message.content
        if first:
            await self.send(Lang.lang(self.plugin, "entry_done", gbu(self.assigned.user),
                                      self.chosen))
        else:
            await self.send(Lang.lang(self.plugin, "entry_change", self.chosen))

        self.plugin.assigned()

    async def send(self, msg):
        self.plugin.logger.debug("Sending DM to {}: {}".format(self.user, msg))
        return await self.user.send(msg)

    def to_msg(self, show_assignees=True):
        if show_assignees:
            key = "result_with_assignees"
        else:
            key = "result_without_assignees"
        return Lang.lang(self.plugin, key, gbu(self.assigned.user), self.chosen, gbu(self.user))

    def cleanup(self):
        self.plugin.logger.debug("Cleaning up participant {}".format(self.user))
        if self.registration is not None:
            self.registration.deregister()
            self.registration = None

    def __str__(self):
        return "<Participant object for user '{}'>".format(self.user)


class Plugin(BasePlugin, name="Wer bin ich?"):
    def __init__(self, bot):
        super().__init__(bot)
        bot.register(self, DefaultCategories.GAMES)
        self.logger = logging.getLogger(__name__)

        self.channel = None
        self.initiator = None
        self.show_assignees = True
        self.postgame = False
        self.presence_message = None
        self.participants = []
        self.eval_event = None
        self.reg_ts = None
        self.spoiler_reaction_listener = None
        self.spoilered_users = []

        self.base_config = {
            "register_timeout": [int, 1],
        }

        self.eval_event = None
        self.reg_start_time = None
        self.statemachine = statemachine.StateMachine(init_state=State.IDLE)
        self.statemachine.add_state(State.IDLE, None)
        self.statemachine.add_state(State.REGISTER, self.registering_phase, start=True)
        self.statemachine.add_state(State.COLLECT, self.collecting_phase, allowed_sources=[State.REGISTER])
        self.statemachine.add_state(State.DELIVER, self.delivering_phase, allowed_sources=[State.COLLECT])
        self.statemachine.add_state(State.ABORT, self.abort)

    def get_config(self, key):
        return Config.get(self).get(key, self.base_config[key][1])

    def default_config(self):
        return {}

    def command_help_string(self, command):
        return Lang.lang(self, "help_{}".format(command.name))

    def command_description(self, command):
        msg = Lang.lang(self, "description_{}".format(command.name))
        if command.name == "werbinich":
            msg += Lang.lang(self, "options_werbinich")
        return msg

    def command_usage(self, command):
        if command.name == "werbinich":
            return Lang.lang(self, "usage_{}".format(command.name))
        raise NotFound()

    @commands.group(name="werbinich", invoke_without_command=True,
                    help=h_help, description=h_description, usage=h_usage)
    async def cmd_werbinich(self, ctx, *args):
        # Argument parsing
        for arg in args:
            if arg == "geheim":
                self.show_assignees = False
            else:
                await ctx.send(Lang.lang(self, "unknown_argument", arg))
                return

        # Actual werbinich
        if self.statemachine.state != State.IDLE:
            await ctx.send(Lang.lang(self, "already_running"))
            return

        self.postgame = False
        self.channel = ctx.channel
        self.initiator = ctx.message.author
        await self.statemachine.run()

    @cmd_werbinich.command(name="status")
    async def cmd_statuscmd(self, ctx):
        if self.statemachine.state == State.IDLE:
            # Post-game and game in mem
            if self.channel is not None and self.postgame:
                msg = "{} {}".format(
                    Lang.lang(self, "post_game_status"),
                    Lang.lang(self, "past_game_in_mem", self.channel.mention))

            # Idle and game in mem but not postgame
            elif self.channel:
                msg = "{} {}".format(
                    Lang.lang(self, "not_running"),
                    Lang.lang(self, "past_game_in_mem", self.channel.mention))

            # No game in mem
            else:
                msg = Lang.lang(self, "not_running")

            await ctx.send(msg)
            return
        elif self.statemachine.state == State.REGISTER:
            sec = self.get_config("register_timeout") * 60 - int((datetime.now() - self.reg_ts).total_seconds())
            await ctx.send(Lang.lang(self, "status_registering", sec))
            return
        elif self.statemachine.state == State.DELIVER:
            await ctx.send(Lang.lang(self, "status_delivering"))
            return
        elif self.statemachine.state == State.ABORT:
            await ctx.send(Lang.lang(self, "status_aborting"))
            return

        assert self.statemachine.state == State.COLLECT
        waitingfor = []
        for el in self.participants:
            if el.chosen is None:
                waitingfor.append(gbu(el.user))

        wf = stringutils.format_andlist(waitingfor, ands=Lang.lang(self, "and"), emptylist=Lang.lang(self, "nobody"))
        await ctx.send(Lang.lang(self, "waiting_for", wf))

    @cmd_werbinich.command(name="stop")
    async def cmd_stopcmd(self, ctx):
        if self.statemachine.state == State.IDLE:
            await add_reaction(ctx.message, Lang.CMDERROR)
            await ctx.send(Lang.lang(self, "not_running"))
            return
        await ctx.send("Sorry, das tut momentan nicht")
        await add_reaction(ctx.message, Lang.CMDERROR)
        # await add_reaction(ctx.message, Lang.CMDSUCCESS)
        # await self.cleanup()

    @cmd_werbinich.command(name="spoiler", help=h_spoiler)
    async def cmd_spoilercmd(self, ctx):
        # State check
        error = None
        if self.statemachine.state != State.IDLE:
            error = "show_running"

        elif not self.participants:
            error = "show_not_found"

        elif ctx.author in [x.user for x in self.participants] and not self.postgame:
            error = "no_spoiler"

        if error is not None:
            await add_reaction(ctx.message, Lang.CMDERROR)
            await ctx.send(Lang.lang(self, error))
            return

        await add_reaction(ctx.message, Lang.CMDSUCCESS)
        for msg in stringutils.paginate(self.participants, prefix=Lang.lang(self, "participants_last_round"),
                                        f=lambda x: x.to_msg()):
            await ctx.author.send(msg)

    @cmd_werbinich.command(name="fertig", help=h_postgame)
    async def cmd_postgamecmd(self, ctx):
        error = None
        if ctx.channel != self.channel:
            error = "wrong_channel"

        else:
            found = False
            for user in self.participants:
                if user.user == ctx.message.author:
                    found = True
                    break
            if not found:
                error = "postgame_unauthorized"

        if error is not None:
            await add_reaction(ctx.message, Lang.CMDERROR)
            await ctx.send(Lang.lang(self, error))
            return

        # Actual cmd
        self.postgame = True
        await add_reaction(ctx.message, Lang.CMDSUCCESS)

    @cmd_werbinich.command(name="del", help=h_clear)
    async def cmd_delcmd(self, ctx):
        if not self.participants:
            await add_reaction(ctx.message, Lang.CMDERROR)
            return
        self.participants = []
        self.channel = None
        await add_reaction(ctx.message, Lang.CMDSUCCESS)

    """
    Transitions
    """

    async def registering_phase(self):
        self.logger.debug("Starting registering phase")
        self.eval_event = asyncio.Event()
        self.postgame = False
        self.spoilered_users = []
        if self.spoiler_reaction_listener:
            self.spoiler_reaction_listener.unregister()
        self.presence_message = self.bot.presence.register(Lang.lang(self, "presence", self.channel.name),
                                                           priority=presence.PresencePriority.HIGH)
        reaction = Lang.lang(self, "reaction_signup")
        to = self.get_config("register_timeout")
        self.reg_ts = datetime.now()
        msg = Lang.lang(self, "registering", reaction, to,
                        stringutils.sg_pl(to, Lang.lang(self, "minute_sg"), Lang.lang(self, "minute_pl")))
        msg = await self.channel.send(msg)

        try:
            await add_reaction(msg, Lang.lang(self, "reaction_signup"))
        except HTTPException:
            # Unable to add reaction, therefore unable to begin the game
            await self.channel.send("PANIC")
            return State.ABORT

        self.reg_start_time = datetime.now()
        await asyncio.sleep(to * 60)
        if self.statemachine.cancelled():
            return

        # Consume signup reactions
        self.participants = []
        await msg.remove_reaction(Lang.lang(self, "reaction_signup"), self.bot.user)
        signup_msg = discord.utils.get(self.bot.cached_messages, id=msg.id)
        reaction = None
        for el in signup_msg.reactions:
            if el.emoji == Lang.lang(self, "reaction_signup"):
                reaction = el
                break

        candidates = []
        blocked = []
        if reaction is not None:
            async for user in reaction.users():
                if user == self.bot.user:
                    continue

                if self.bot.dm_listener.is_blocked(user):
                    blocked.append(gbu(user))
                else:
                    candidates.append(user)

        if blocked:
            blocked = stringutils.format_andlist(blocked, ands=Lang.lang(self, "and"))
            await self.channel.send(Lang.lang(self, "dm_blocked", blocked))
            return State.ABORT

        for el in candidates:
            try:
                self.participants.append(Participant(self, el))
            except RuntimeError:
                await add_reaction(msg, Lang.CMDERROR)
                return State.ABORT

        players = len(self.participants)
        if players <= 1:
            await self.channel.send(Lang.lang(self, "no_participants"))
            return State.ABORT
        else:
            return State.COLLECT

    async def collecting_phase(self):
        assert len(self.participants) > 1

        msg = sorted([gbu(el.user) for el in self.participants], key=str.casefold)
        msg = stringutils.format_andlist(msg, ands=Lang.lang(self, "and"))
        msg = Lang.lang(self, "list_participants", msg)

        shuffled = self.participants.copy()
        utils.trueshuffle(shuffled)
        for i in range(len(self.participants)):
            self.participants[i].assign(shuffled[i])

        self.participants = sorted(self.participants, key=lambda x: gbu(x).lower())

        await self.channel.send(msg)
        errors = []
        for el in self.participants:
            try:
                await el.init_dm()
            except Forbidden:
                errors.append(el)

        # check for DM forbidden errors and cancel if necessary
        if errors:
            msg = [gbu(el.user) for el in errors]
            msg = Lang.lang(self, "blocked_by_user", format_andlist(msg, ands=Lang.lang(self, "and")))

            # Notify participants
            for el in self.participants:
                if el in errors:
                    continue
                await el.send(msg)
            await self.channel.send(msg)
            return State.ABORT

        await self.eval_event.wait()
        if self.statemachine.cancelled():
            for el in self.participants:
                await el.cancelled_dm()
            return None
        return State.DELIVER

    def assigned(self):
        for el in self.participants:
            if el.chosen is None:
                return
        self.eval_event.set()

    async def spoiler_dm(self, event):
        if type(event) == ReactionAddedEvent and event.emoji.name == Lang.lang(self, "reaction_spoiler"):
            if self.statemachine.state == State.IDLE and self.participants \
                    and (event.user not in (x.user for x in self.participants) or self.postgame):
                if event.user in self.spoilered_users:
                    self.logger.debug(f"{event.user.name} already got the spoiler but tried again.")
                    return
                # send dm
                try:
                    for msg in stringutils.paginate(self.participants,
                                                    prefix=Lang.lang(self, "participants_last_round"),
                                                    f=lambda x: x.to_msg()):
                        await event.user.send(msg)
                except Forbidden:
                    await event.channel.send(Lang.lang(self, "blocked_spoiler", event.user.mention))
                else:
                    self.spoilered_users.append(event.user)

    async def delivering_phase(self):
        for target in self.participants:
            todo = []
            if self.show_assignees:
                for el in self.participants:
                    if el.assigned == target:
                        todo.append(Lang.lang(self, "user_assignee", gbu(el.user)))
            for el in self.participants:
                if el.assigned != target:
                    todo.append(el.to_msg(show_assignees=self.show_assignees))

            for msg in stringutils.paginate(todo, prefix=Lang.lang(self, "list_title")):
                await target.send(msg)
        done_msg = await self.channel.send(Lang.lang(self, "done"))
        await add_reaction(done_msg, Lang.lang(self, "reaction_spoiler"))
        self.spoiler_reaction_listener = self.bot.reaction_listener.register(done_msg, self.spoiler_dm, data=None)
        await self.cleanup()
        return None

    async def kill(self, participant):
        await self.channel.send("Cancelling werbinich, {}'s DM registration was killed.".format(gbu(participant.user)))

    async def abort(self):
        await self.cleanup()

    async def cleanup(self, exception=None):
        self.logger.debug("Cleaning up")
        for el in self.participants:
            el.cleanup()
        self.presence_message.deregister()
        self.eval_event = None
        self.initiator = None
        self.reg_start_time = None
        self.show_assignees = True
        self.reg_ts = None
        self.spoilered_users = []
        if exception:
            raise exception<|MERGE_RESOLUTION|>--- conflicted
+++ resolved
@@ -14,13 +14,9 @@
 from data import Lang, Config
 from botutils import utils, statemachine, stringutils
 from botutils.converters import get_best_username as gbu
-<<<<<<< HEAD
 from subsystems import presence
 from subsystems.helpsys import DefaultCategories
-=======
-from subsystems import help, presence
 from subsystems.reactions import ReactionAddedEvent
->>>>>>> 77d2db18
 
 h_help = "Wer bin ich?"
 h_description = "Startet ein Wer bin ich?. Nach einer Registrierungsphase ordne ich jedem Spieler einen zufälligen " \
@@ -187,7 +183,7 @@
         await self.statemachine.run()
 
     @cmd_werbinich.command(name="status")
-    async def cmd_statuscmd(self, ctx):
+    async def cmd_status(self, ctx):
         if self.statemachine.state == State.IDLE:
             # Post-game and game in mem
             if self.channel is not None and self.postgame:
@@ -228,7 +224,7 @@
         await ctx.send(Lang.lang(self, "waiting_for", wf))
 
     @cmd_werbinich.command(name="stop")
-    async def cmd_stopcmd(self, ctx):
+    async def cmd_stop(self, ctx):
         if self.statemachine.state == State.IDLE:
             await add_reaction(ctx.message, Lang.CMDERROR)
             await ctx.send(Lang.lang(self, "not_running"))
@@ -239,7 +235,7 @@
         # await self.cleanup()
 
     @cmd_werbinich.command(name="spoiler", help=h_spoiler)
-    async def cmd_spoilercmd(self, ctx):
+    async def cmd_spoiler(self, ctx):
         # State check
         error = None
         if self.statemachine.state != State.IDLE:
@@ -262,7 +258,7 @@
             await ctx.author.send(msg)
 
     @cmd_werbinich.command(name="fertig", help=h_postgame)
-    async def cmd_postgamecmd(self, ctx):
+    async def cmd_postgame(self, ctx):
         error = None
         if ctx.channel != self.channel:
             error = "wrong_channel"
@@ -286,7 +282,7 @@
         await add_reaction(ctx.message, Lang.CMDSUCCESS)
 
     @cmd_werbinich.command(name="del", help=h_clear)
-    async def cmd_delcmd(self, ctx):
+    async def cmd_del(self, ctx):
         if not self.participants:
             await add_reaction(ctx.message, Lang.CMDERROR)
             return
