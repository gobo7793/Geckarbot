--- conflicted
+++ resolved
@@ -6,7 +6,7 @@
 
 from datetime import datetime
 from discord.ext import commands
-from conf import Storage, Lang, Config
+from conf import Storage
 from botutils import utils, permChecks, sheetsclient
 from base import BasePlugin
 
@@ -105,7 +105,6 @@
         return "https://docs.google.com/spreadsheets/d/{}".format(self.dsc_conf()['contestdoc_id'])
 
     def _get_rule_link(self):
-<<<<<<< HEAD
         try:
             c = self.get_api_client()
             values = c.get(self.dsc_conf()['rule_cell'])
@@ -116,17 +115,6 @@
             return ""
 
     @commands.group(name="dsc", help="Get and manage data about current/next DSC")
-=======
-        c = self.get_api_client()
-        values = c.get(self.dsc_conf()['rule_cell'])
-        return values[0][0]
-
-    @commands.group(name="dsc", invoke_without_command=True, help="Get and manage informations about current DSC",
-                    description="Get the informations about the current dsc or manage it. "
-                                "Command only works in music channel. "
-                                "Manage DSC informations is only permitted for songmasters.")
-    @permChecks.in_channel(Config().CHAN_IDS.get('music', 0))
->>>>>>> 47aebef3
     async def dsc(self, ctx):
         if ctx.invoked_subcommand is None:
             await ctx.invoke(self.bot.get_command('dsc info'))
@@ -216,14 +204,9 @@
             embed.add_field(name="Status", value=str(self.dsc_conf()['status']))
             await utils.write_debug_channel(self.bot, embed)
 
-    @dsc.group(name="set",
-               help="Set data about current/next DSC.")
-<<<<<<< HEAD
-    @commands.has_any_role(*Storage().FULL_ACCESS_ROLES, Storage().ROLE_IDS.get('songmaster', 0))
-    @permChecks.in_channel(Storage().CHAN_IDS.get('music', 0))
-=======
-    @commands.has_any_role(Config().ADMIN_ROLE_ID, Config().BOTMASTER_ROLE_ID, Config().ROLE_IDS.get('songmaster', 0))
->>>>>>> 47aebef3
+    @dsc.group(name="set", help="Set data about current/next DSC.")
+    @commands.has_any_role(*Config().FULL_ACCESS_ROLES, Storage().ROLE_IDS.get('songmaster', 0))
+    @permChecks.in_channel(Config().CHAN_IDS.get('music', 0))
     async def dsc_set(self, ctx):
         if ctx.invoked_subcommand is None:
             await ctx.send_help(self.dsc_set)
@@ -271,7 +254,7 @@
     async def dsc_set_status(self, ctx, *message):
         self.dsc_conf()['status'] = " ".join(message)
         Storage().save(self)
-        await ctx.message.add_reaction(Storage().CMDSUCCESS)
+        await ctx.message.add_reaction(Lang.CMDSUCCESS)
 
     @dsc_set.command(name="points", help="Sets the voting system",
                      description="Sets the point list for the current voting system. Points can be set like "
