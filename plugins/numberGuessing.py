import random
import logging
from enum import Enum

import discord
from discord.ext import commands

from base import BasePlugin, NotFound
<<<<<<< HEAD
from conf import Lang
=======
from data import Lang
>>>>>>> 50911516
from subsystems import help


class ReturnCode(Enum):
    ERROR = 0
    STOPPED = 1
    CONTINUING = 2


class Gamemode(Enum):
    SINGLE = 0
    CHANNEL = 1


class Plugin(BasePlugin, name="A simple number guessing game"):

    def __init__(self, bot):
        self.bot = bot
        self.player = None
        self.isPlaying = False
        self.number: int = 0
        self.guess_count: int = 0
        self.games_user = {}
        self.games_channel = {}

        super().__init__(bot)
        bot.register(self, help.DefaultCategories.GAMES)

    def command_help_string(self, command):
        langstr = Lang.lang_no_failsafe(self, "help_{}".format(command.qualified_name.replace(" ", "_")))
        if langstr is None:
            raise NotFound()
        return langstr

    def command_description(self, command):
        langstr = Lang.lang_no_failsafe(self, "desc_{}".format(command.qualified_name.replace(" ", "_")))
        if langstr is None:
            raise NotFound()
        return langstr

    def command_usage(self, command):
        langstr = Lang.lang_no_failsafe(self, "usage_{}".format(command.qualified_name.replace(" ", "_")))
        if langstr is None:
            raise NotFound()
        return langstr

    @commands.group(name="guess", help="Guess a number",
                    description="Start a game via '!guess start'")
    async def guess(self, ctx, guess=None, arg1=None, arg2=None, arg3=None):
        await ctx.trigger_typing()

        # TODO ermöglichen des startens und spielens von einzel- und kanalspielen parallel

        user_id = ctx.author.id
        channel_id = ctx.channel.id
        list_open = False
        list_single = False
        list_all = False

        if guess == "status":
            # await msg.send("status")
            games = []

            if arg1 == "all" or arg1 is None:
                # await msg.send("all")
                list_open = True
                list_single = True
                if arg1 == "all":
                    list_all = True
            if arg1 == "channel" or list_open is True:
                # await msg.send("open")
                if arg2 == "all" or list_all is True:
                    channel_games = self.append_channel_games()
                else:
                    channel_games = self.append_channel_games(channel_id)
                games.append("")
                games = games + channel_games
                print(games)
            if arg1 == "single" or list_single is True:
                # await msg.send("single")
                if arg2 == "all" or list_all is True:
                    single_games = self.append_user_games()
                else:
                    single_games = self.append_user_games(user_id)
                games.append("")
                games = games + single_games
                print(games)
            message = str()
            first_line = True
            for line in games:
                if first_line is False:
                    message = message + "\n"
                else:
                    first_line = False
                message = message + line
            if len(message) > 0:
                await ctx.send(message)

        else:
            # search existing single game
            if user_id in self.games_user:
                game = self.games_user[user_id]

            # if single game start wanted
            elif guess == "start" and arg1 == "single":
                game = self.start_single(user_id)
                arg1 = arg2
                arg2 = arg3

            # no single game active or wanted
            else:
                # search existing channel game
                if channel_id in self.games_channel:
                    game = self.games_channel[channel_id]

                # no channel game active
                else:
                    # if channel game start wanted
                    if guess == "start" and arg1 == "channel":
                        arg1 = arg2
                        arg2 = arg3

                        # if text channel (otherwise not possible)
                        if isinstance(ctx.channel, discord.TextChannel):
                            game = self.start_channel(channel_id)

                        # no text channel, start single game instead
                        else:
                            await ctx.send(Lang.lang(self, 'channelgame_not_possible'))
                            game = self.start_single(user_id)
                            arg1 = arg2
                            arg2 = arg3

                    # no channel game start wanted, start single game
                    else:
                        game = self.start_single(user_id)

            if game is not None:
                ret = await game.guess(ctx, guess, arg1, arg2)
            else:
                await ctx.send(Lang.lang(self, 'error_msg'))
                ret = ReturnCode.ERROR

            # await msg.send("Return is: {}".format(ret))

            if ret == ReturnCode.STOPPED:
                if user_id in self.games_user:
                    del self.games_user[user_id]
                elif channel_id in self.games_channel:
                    del self.games_channel[channel_id]

    def start_single(self, user_id):
        game = NumberGuessing(self, Gamemode.SINGLE)
        self.games_user[user_id] = game
        return game

    def start_channel(self, channel_id):
        # logging.info("Starting Channelgame: {}".format(channel_game))
        game = NumberGuessing(self, Gamemode.CHANNEL)
        self.games_channel[channel_id] = game
        return game

    def append_channel_games(self, channel_id=None):
        ind = int(1)
        text = ["**Channel games**"]

        if channel_id is None:
            for channel_id in self.games_channel.keys():
                name = str(self.bot.get_channel(channel_id))
                game = self.games_channel[channel_id]
                text.append(self.format_line(name, game, ind))
                ind += 1
        else:
            if channel_id in self.games_channel:
                name = str(self.bot.get_channel(channel_id))
                game = self.games_channel[channel_id]
                text.append(self.format_line(name, game))
                ind += 1
        if ind == 1:
            text.append(Lang.lang(self, 'no_active_games'))

        return text

    def append_user_games(self, user_id=None):
        ind = int(1)
        text = ["**Single games**"]

        if user_id is None:
            for user_id in self.games_user.keys():
                name = str(self.bot.get_user(user_id))
                game = self.games_user[user_id]
                text.append(self.format_line(name, game, ind))
                ind += 1
        else:
            if user_id in self.games_user:
                name = str(self.bot.get_user(user_id))
                game = self.games_user[user_id]
                text.append(self.format_line(name, game))
                ind += 1
        if ind == 1:
            text.append(Lang.lang(self, 'no_active_games'))

        return text

    def format_line(self, name, game, ind=int(0)):
        tries = game.get_tries()
        minimum = game.get_min()
        maximum = game.get_max()
        amount = maximum - minimum + 1
        line = ""
        if ind > 0:
            line += "{}: ".format(ind)
        line += Lang.lang(self, 'game_statistics', name, tries, minimum, maximum, amount)
        return line


class NumberGuessing:

    def __init__(self, plugin, gamemode):
        self.plugin = plugin
        self.player = None
        self.isPlaying = False
        self.number: int = 0
        self.guess_count: int = 0
        self.gamemode = gamemode
        self.msg = None
        self.min = 0
        self.max = 0

    async def guess(self, msg, guess=None, arg1=None, arg2=None):
        self.msg = msg
        # logging.info("Gamemode: {}".format(self.gamemode))
        # logging.info("guess: {}, arg1: {}, arg2: {}".format(guess, arg1, arg2))
        if guess is None:
            await self.start()
            return ReturnCode.CONTINUING
        elif guess == "start":
            try:
                if arg1 and arg2:
                    await self.start(int(arg1), int(arg2))
                else:
                    await self.start(range_to=int(arg1))
            except (TypeError, ValueError):
                await self.start()
            return ReturnCode.CONTINUING
        elif guess == "stop":
            await self.stop()
            return ReturnCode.STOPPED
        else:
            try:
                guess = int(guess)
            except (TypeError, ValueError):
                await self.send_message(Lang.lang(self.plugin, 'invalid_number'))
                return

            if self.isPlaying is False:
                await self.start()

            if guess < 1:
                await self.send_message(Lang.lang(self.plugin, 'invalid_number'))
            else:
                self.guess_count += 1
                if guess == self.number:
                    await self.send_message(
                        Lang.lang(self.plugin, 'guess_won', self.number, self.guess_count))
                    self.reset()  # sets the variables back to start a new game
                    return ReturnCode.STOPPED
                else:
                    if guess < self.number:
                        await self.send_message(Lang.lang(self.plugin, 'guess_too_low', guess))
                    else:
                        await self.send_message(Lang.lang(self.plugin, 'guess_too_big', guess))
                return ReturnCode.CONTINUING
            return ReturnCode.ERROR

    # @guess.command(name="start", help="Starts a game if not already running")
    async def start(self, range_from: int = 1, range_to: int = 100):
        if self.isPlaying is False:
            if range_from <= 1:
                range_from = 1
            if range_to < range_from:
                range_to = range_from
            self.number = random.choice(range(range_from, range_to + 1))
            self.isPlaying = True
            self.min = range_from
            self.max = range_to
            await self.send_message(Lang.lang(self.plugin, 'guess_started', range_from, range_to))
            logging.info("Identifier: {} Number: {}".format(self.msg.author.name, self.number))
        else:
            await self.send_message(Lang.lang(self.plugin, 'guess_already_started'))

    # @guess.command(name="stop", help="Stops a game and shows the number that should have been guessed")
    async def stop(self):
        if self.isPlaying is True:
            await self.send_message(
                Lang.lang(self.plugin, 'guess_stopped', self.number, self.guess_count))
            self.reset()  # sets the variables back to start a new game
        else:
            await self.send_message(Lang.lang(self.plugin, 'guess_cannot_stop'))

    def reset(self):
        self.number = 0
        self.guess_count = 0
        self.isPlaying = False

    async def send_message(self, content: str):
        if self.gamemode == Gamemode.SINGLE:
            message = "[{}] ".format(self.msg.author.name) + content
        else:
            message = "[channel] " + content
        await self.msg.send(message)

    def get_tries(self):
        return self.guess_count

    def get_min(self):
        return self.min

    def get_max(self):
        return self.max<|MERGE_RESOLUTION|>--- conflicted
+++ resolved
@@ -6,11 +6,7 @@
 from discord.ext import commands
 
 from base import BasePlugin, NotFound
-<<<<<<< HEAD
-from conf import Lang
-=======
 from data import Lang
->>>>>>> 50911516
 from subsystems import help
 
 
