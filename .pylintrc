--- conflicted
+++ resolved
@@ -6,11 +6,7 @@
 extension-pkg-whitelist=
 
 # Specify a score threshold to be exceeded before program exits with error.
-<<<<<<< HEAD
-fail-under=9.85
-=======
-fail-under=8.5
->>>>>>> b14041ee
+fail-under=9.5
 
 # Add files or directories to the blacklist. They should be base names, not
 # paths.
@@ -64,7 +60,8 @@
 # --enable=similarities". If you want to run only the classes checker, but have
 # no Warning level messages displayed, use "--disable=all --enable=classes
 # --disable=W".
-disable=parameter-unpacking,
+disable=print-statement,
+        parameter-unpacking,
         unpacking-in-except,
         old-raise-syntax,
         backtick,
@@ -141,19 +138,7 @@
         xreadlines-attribute,
         deprecated-sys-function,
         exception-escape,
-        comprehension-escape,
-        missing-module-docstring,
-        too-many-instance-attributes,
-        too-many-arguments,
-        too-many-branches,
-        too-many-locals,
-        too-many-statements,
-        too-many-public-methods,
-        too-many-return-statements,
-        too-few-public-methods,
-        fixme,
-        unbalanced-tuple-unpacking,
-        consider-using-enumerate
+        comprehension-escape
 
 # Enable the message, report, category or checker with the given id(s). You can
 # either give multiple identifier separated by comma (,) or put this option
@@ -292,7 +277,7 @@
 
 # Minimum line length for functions/classes that require docstrings, shorter
 # ones are exempt.
-docstring-min-length=4
+docstring-min-length=-1
 
 # Naming style matching correct function names.
 function-naming-style=snake_case
@@ -307,12 +292,11 @@
            k,
            ex,
            Run,
-           _,
-           el
+           _
 
 # Good variable names regexes, separated by a comma. If names match any regex,
 # they will always be accepted
-good-names-rgxs=^\w{1,2}$
+good-names-rgxs=
 
 # Include a hint for the correct naming format with invalid-name.
 include-naming-hint=no
@@ -344,7 +328,7 @@
 
 # Regular expression which should only match function or class names that do
 # not require a docstring.
-no-docstring-rgx=^(_|on_|cmd|command|def|cog|Plugin)|callback|help$
+no-docstring-rgx=(^(_|cmd|command|default|on_|cog|Plugin)|help$)
 
 # List of decorators that produce properties, such as abc.abstractproperty. Add
 # to this list to register other decorators that produce valid properties.
@@ -382,9 +366,7 @@
 # List of strings which can identify a callback function by name. A callback
 # name must start or end with one of those strings.
 callbacks=cb_,
-          _cb,
-          callback_,
-          _callback
+          _cb
 
 # A regular expression matching the name of dummy variables (i.e. expected to
 # not be used).
