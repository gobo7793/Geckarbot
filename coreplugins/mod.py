import discord
from discord.ext import commands

from conf import Config
from botutils import utils, permChecks, enums, restclient


class Plugin(commands.Cog, name="Bot Management Commands"):
    """Commands for moderation"""

    def __init__(self, bot):
        self.bot = bot
        super(commands.Cog).__init__()
        bot.register(self)
        
        self.bl = Blacklist(self)
        self.gl = Greylist(self)
        bot.coredata['blacklist'] = self.bl
        bot.coredata['greylist'] = self.gl

        #Config().get(self)['blacklist'] = Config().get(self).get('blacklist', [])
        #Config().get(self)['greylist'] = Config().get(self).get('greylist', {})

    def default_config(self):
        return {
            'blacklist': [],
            'greylist': {}
            }

    ######
    # Misc commands
    ######

    @commands.command(name="reload", help="Reloads the configuration.", usage="[plugin_name]",
                      description="Reloads the configuration from the given plugin."
                                  "If no plugin given, all plugin configs will be reloaded.")
    @commands.has_any_role(Config().ADMIN_ROLE_ID, Config().BOTMASTER_ROLE_ID)
    async def reload(self, ctx, plugin_module_name = None):
        """Reloads the config of the given plugin or all if none is given"""
        if plugin_module_name is None:
            Config().load_all()
            sendMsg = "Configuration of all plugins reloaded."
        else:
            sendMsg = f"No plugin {plugin_module_name} found."
            for plugin in Config().plugins:
                if plugin.module_name == plugin_module_name:
                    Config().load(plugin.instance)
                    sendMsg = f"Configuration of plugin {plugin_module_name} reloaded."

        await ctx.send(sendMsg)
        await utils.write_debug_channel(self.bot, sendMsg)
        await utils.log_to_admin_channel(ctx)

<<<<<<< HEAD
=======
    @commands.command(name="version", help="Returns the running bot version.")
    async def version(self, ctx):
        """Returns the version"""
        await ctx.send(f"Running Geckarbot {Config().VERSION}")

>>>>>>> 518e3eb6
    @commands.command(name="plugins", help="List all plugins.")
    async def plugins(self, ctx):
        """Returns registered plugins"""
        plugin_list = "\n - ".join([plugin.module_name for plugin in Config().plugins])
        plugin_count = len(Config().plugins)
        await ctx.send(f"Loaded {plugin_count} plugins:\n - {plugin_list}")

    ######
    # Blacklist
    ######

    @commands.group(name="blacklist", help="Manage the blacklist",
                    usage="<list|add|del>",
                    description="Add, removes or list users on the bot blacklist. "
                                "Users on the blacklist can't use any features of the bot. "
                                "Adding and removing users only permitted for mods.")
    async def blacklist(self, ctx):
        if ctx.invoked_subcommand is None:
            await ctx.send_help(self.blacklist)

    @blacklist.command(name="list", help="Lists all users on the blacklist")
    async def blacklist_list(self, ctx):
        """Returns the current blacklist user list"""
        res = self.bl.get_blacklist_names()
        if not res:
            await ctx.send("Blacklist is empty.")
        else:
            await ctx.send(f"Users on Blacklist: {res}")

    @blacklist.command(name="add", help="Add an user to the blacklist", usage="<user>")
    @commands.has_any_role(Config().ADMIN_ROLE_ID, Config().BOTMASTER_ROLE_ID)
    async def blacklist_add(self, ctx, user: discord.Member):
        """Adds the given user to the blacklist"""
        res = self.bl.add_user(user)
        if res:
            await ctx.send(f"User {user.name} added to blacklist.")
        else:
            await ctx.send(f"User {user.name} already on blacklist.")
        await utils.log_to_admin_channel(ctx)

    @blacklist.command(name="del", help="Remove an user from the blacklist", usage="<user>")
    @commands.has_any_role(Config().ADMIN_ROLE_ID, Config().BOTMASTER_ROLE_ID)
    async def blacklist_del(self, ctx, user: discord.Member):
        """Removes the given user from blacklist"""
        res = self.bl.del_user(user)
        if res:
            await ctx.send(f"User {user.name} removed from blacklist.")
        else:
            await ctx.send(f"User {user.name} not on blacklist.")
        await utils.log_to_admin_channel(ctx)
            

    ######
    # Greylist
    ######

    @commands.group(name="greylist", help="Manage the greylist",
                    usage="<list|add|del>",
                    description="Add, removes or list users and their games on the greylist. "
                                "Users on the greylist can't play the listed bot games. "
                                "Users can add and remove games for theirselfes, "
                                "but for other users only by mods.")
    async def greylist(self, ctx):
        if ctx.invoked_subcommand is None:
            await ctx.send_help(self.greylist)

    @greylist.command(name="list", help="Lists all users on the greylist")
    async def greylist_list(self, ctx):
        """Returns the current blacklist user list"""
        userlist = ""
        for userid in Config().get(self).get('greylist', {}):
            username = self.bot.get_user(userid).name
            games = str(enums.GreylistGames(Config().get(self)['greylist'].get(userid, 0)))

            # convert game names here
            list_begin = games.find(".")
            game_list = games[list_begin + 1:].replace("|", ", ").replace("_", " ")
            userlist += f"- {username}: {game_list}\n"

        if not userlist:
            await ctx.send("Greylist is empty.")
        else:
            userlist = userlist[:-1]
            await ctx.send(f"**Users on Greylist:**\n{userlist}")

    @greylist.command(name="add", help="Add a bot game to greylist.", usage="[user] [game]",
                      description="Adds a bot game to the greylist. " 
                                  "Users can only add a game to their own greylist, "
                                  "but mods also for other users. "
                                  "If no game is given, all games will be added.")
    async def greylist_add(self, ctx, user_game = None, game = None):
        """Adds a bot game to the greylist.
        Users can only add a game to their own greylist,
        but mods also for other users.
        If no game is given, all games will be added."""

        user = ctx.author
        converter = commands.UserConverter()
        member = None
        try:
            # Note: If member is bot itself, ClientUser type will returned
            member = await converter.convert(ctx, user_game)
        except:
            pass
        if isinstance(member, discord.User):
            user = member
            if member is ctx.author:
                member = None
        else:
            game = user_game

        is_mod = permChecks.check_full_access(ctx.author)
        if isinstance(member, discord.User) and not is_mod:
            raise commands.MissingAnyRole([Config().ADMIN_ROLE_ID, Config().BOTMASTER_ROLE_ID])

        game_enum = getattr(enums.GreylistGames, str(game), enums.GreylistGames.ALL)
        res = self.gl.add(user, game_enum)
        if res is True:
            await ctx.send("User added on greylist.")
        else:
            await ctx.send("User's greylist updated.")
        await utils.log_to_admin_channel(ctx)

    @greylist.command(name="del", help="Remove a bot game from greylist.", usage="[user] [game]",
                      description="Removes a bot game to the greylist. " 
                                  "Users can only removes a game to their own greylist, "
                                  "but mods also for other users. "
                                  "If no game is given, all games will be removed.")
    async def greylist_del(self, ctx, user_game = None, game = None):
        """"Removes a bot game to the greylist.
        Users can only removes a game to their own greylist,
        but mods also for other users.
        If no game is given, all games will be removed."""

        user = ctx.author
        converter = commands.UserConverter()
        member = None
        try:
            # Note: If member is bot itself, ClientUser type will returned
            member = await converter.convert(ctx, user_game)
        except:
            pass
        if isinstance(member, discord.User):
            user = member
            if member is ctx.author:
                member = None
        else:
            game = user_game

        is_mod = permChecks.check_full_access(ctx.author)
        if isinstance(member, discord.User) and not is_mod:
            raise commands.MissingAnyRole([Config().ADMIN_ROLE_ID, Config().BOTMASTER_ROLE_ID])
            
        game_enum = getattr(enums.GreylistGames, str(game), enums.GreylistGames.ALL)
        res = self.gl.remove(user, game_enum)
        if res is None:
            await ctx.send("User not on greylist.")
        elif res is True:
            await ctx.send("User removed from greylist.")
        else:
            await ctx.send("User's greylist updated.")
        await utils.log_to_admin_channel(ctx)


class Blacklist(object):
    """Manage the user banlist for using the bot"""
    
    def __init__(self, plugin):
        self.plugin = plugin

    def bl_conf(self):
        return Config().get(self.plugin)['blacklist']

    def add_user(self, user: discord.Member):
        """Adds user to bot blacklist, returns True if added"""
        if not self.is_member_on_blacklist(user):
            self.bl_conf().append(user.id)
            Config().save(self.plugin)
            return True
        else:
            return False

    def del_user(self, user:discord.Member):
        """Deletes user to bot blacklist, returns True if deleted"""
        if self.is_member_on_blacklist(user):
            self.bl_conf().remove(user.id)
            Config().save(self.plugin)
            return True
        else:
            return False

    def get_blacklist_names(self):
        """Returns the blacklisted member names"""
        blacklisted_members = ", ".join([self.plugin.bot.get_user(id).name for id in self.bl_conf()])
        return blacklisted_members

    def is_member_on_blacklist(self, user: discord.Member):
        """Returns if user is on bot blacklist"""
        return self.is_userid_on_blacklist(user.id)

    def is_userid_on_blacklist(self, userID: int):
        """Returns if user id is on bot blacklist"""
        if userID in self.bl_conf():
            return True
        else:
            return False


class Greylist(object):
    """Manage the user greylist for using the bot.
    Users on greylist can't play the bot provided games on their greylist.
    """
    
    def __init__(self, plugin):
        self.plugin = plugin

    def gl_conf(self):
        return Config().get(self.plugin)['greylist']

    def add(self, user: discord.Member, game: enums.GreylistGames = None):
        """Adds the given game to users greylist.
        If game is None, all games will be added.
        If user is already on list, the user game list will be updated.
        If user is new on list, True will be returned, otherwise False.
        """
        if game is None:
            game = enums.GreylistGames.ALL
        was_added = True
        if self.is_user_on_greylist(user, game):
            game = self.gl_conf()[user.id] | game
            was_added = False
        self.gl_conf()[user.id] = game
        Config().save(self.plugin)
        return was_added

    def remove(self, user:discord.Member, game: enums.GreylistGames = None):
        """Removes the given game from users greylist.
        If game is None, all games will be removed.
        If user is not on list, None will be returned.
        If user was completely removed, True will be returned, otherwise False.
        """
        if game is None:
            game = enums.GreylistGames.ALL
        was_removed = None
        if self.is_user_on_greylist(user, game):
            self.gl_conf()[user.id] = self.gl_conf()[user.id] & ~game
            was_removed = False
            if self.gl_conf()[user.id] is enums.GreylistGames.No_Game:
                del(self.gl_conf()[user.id])
                was_removed = True
        Config().save(self.plugin)
        return was_removed

    def get_greylist_names(self):
        """Returns the greylisted members"""
        greylisted_members = ", ".join([self.plugin.bot.get_user(id).name for id in self.gl_conf()])
        return greylisted_members

    def is_user_on_greylist(self, user:discord.Member, game: enums.GreylistGames):
        """Returns if user is for the given game on the greylist"""
        return self.is_userid_on_greylist(user.id, game)

    def is_userid_on_greylist(self, userID: int, game: enums.GreylistGames):
        """Returns if user id is for the given game on the greylist"""
        if userID in self.gl_conf():
            if self.gl_conf()[userID] & game is not 0:
                return True
        return False<|MERGE_RESOLUTION|>--- conflicted
+++ resolved
@@ -51,14 +51,6 @@
         await utils.write_debug_channel(self.bot, sendMsg)
         await utils.log_to_admin_channel(ctx)
 
-<<<<<<< HEAD
-=======
-    @commands.command(name="version", help="Returns the running bot version.")
-    async def version(self, ctx):
-        """Returns the version"""
-        await ctx.send(f"Running Geckarbot {Config().VERSION}")
-
->>>>>>> 518e3eb6
     @commands.command(name="plugins", help="List all plugins.")
     async def plugins(self, ctx):
         """Returns registered plugins"""
