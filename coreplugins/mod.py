--- conflicted
+++ resolved
@@ -256,12 +256,8 @@
         about = (f"Geckarbot {Config().VERSION} on {self.bot.guild.name}, licensed under GNU GPL v3.0.\n"
                  "For general bot informations see <https://discordapp.com/channels/706125113250283551/706903946689642496/720622192231972936>. "
                  "Github Repository for additional information and participation: <https://github.com/gobo7793/Geckarbot/>.\n"
-<<<<<<< HEAD
-                 "Main developer: Fluggmann, Gobo77, Lubadubs. "
+                 "Main developer: Fluggs, Gobo77, Lubadubs. "
                  "Profile picture by @DjMuffinTops.\n"
-=======
-                 "Main developer: Fluggs, Gobo77, Lubadubs.\n"
->>>>>>> 266e14b3
                  "Special thanks to all contributors!"
                  )
         await ctx.send(about)
