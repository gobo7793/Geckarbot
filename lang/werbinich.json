--- conflicted
+++ resolved
@@ -60,11 +60,7 @@
         "not_running": "Es läuft gerade kein Spiel.",
         "past_game_in_mem": "Das letzte Spiel fand in {} statt.",
         "post_game_status": "Es wurde beendet.",
-<<<<<<< HEAD
-        "status_registering": "Ich warte auf Registrierungen; {} Sekunden verbleibend.",
-=======
         "status_registering": "Ich warte auf Registrierungen ({} Sekunden verbleibend).",
->>>>>>> d25c7ea3
         "status_delivering": "Ich verteile gerade die Ergebnisse.",
         "status_aborting": "Ich breche gerade das Spiel ab.",
         "waiting_for": "Wir warten auf {}.",
