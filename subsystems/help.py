from enum import Enum
import logging

from discord.ext import commands

from base import BaseSubsystem, NotFound, BasePlugin, ConfigurableType
from botutils.utils import add_reaction, get_plugin_by_cmd
from data import Lang
from botutils.stringutils import paginate


class CategoryNotFound(Exception):
    pass


class CategoryExists(Exception):
    pass


class DefaultCategories(Enum):
    UTILS = 0
    GAMES = 1
    SPORT = 2
    MISC = 3
    USER = 4
    MOD = 5
    ADMIN = 6


class CategoryOrder(Enum):
    FIRST = 0
    MIDDLE = 1
    LAST = 2


class HelpCog(BasePlugin):
    def __init__(self, bot):
        self.bot = bot
        super().__init__(bot)
        self.category = HelpCategory(bot, Lang.lang(self, "self_category_name"))
        self.category.add_plugin(self)

    def get_configurable_type(self):
        return ConfigurableType.COREPLUGIN

    @commands.command(name="help")
    async def helpcmd(self, ctx, *args):
        await self.bot.helpsys.helpcmd(ctx, *args)

    @commands.command(name="usage")
    async def usagecmd(self, ctx, *args):
        await self.bot.helpsys.usagecmd(ctx, *args)

    @commands.command(name="helpall")
    async def listcmd(self, ctx, *args):
        await self.bot.helpsys.listcmd(ctx, *args)

    def command_help_string(self, command):
        return Lang.lang(self, "help_{}".format(command.name))

    def command_description(self, command):
        return Lang.lang(self, "description_{}".format(command.name))

    def command_usage(self, command):
        return Lang.lang(self, "usage_{}".format(command.name))


class HelpCategory:
    def __init__(self, bot, name, description="", order=CategoryOrder.MIDDLE, defaultcat=False):
        self._name = name[0].upper() + name[1:]
        self.description = description
        self.plugins = []
        self.standalone_commands = []
        self.order = order
        self.bot = bot
        self.default = defaultcat

    def __str__(self):
        return "<help.HelpCategory; name: {}, order: {}>".format(self.name, self.order)

    def __len__(self):
        r = 0
        for el in self.command_list():
            if not el.hidden:
                r += 1
        return r

    @property
    def name(self):
        return self._name

    def match_name(self, name):
        """
        :return: `True` if `name` is a valid name for this category, `False` otherwise.
        """
        if name.lower() == self.name.lower():
            return True
        return False

    def is_empty(self):
        """
        :return: True if this HelpCategory does not contain any plugins, False otherwise.
        """
        return len(self.plugins) == 0 and len(self.standalone_commands) == 0

    def add_plugin(self, plugin):
        """
        Adds a plugin to this HelpCategory.
<<<<<<< HEAD
        
=======

>>>>>>> 05a81bb9
        :param plugin: BasePlugin instance to be added to the category
        """
        self.plugins.append(plugin)

    def remove_plugin(self, plugin):
        """
        Removes a plugin from this HelpCategory.

        :param plugin: BasePlugin instance to be added to the category
        """
        if plugin in self.plugins:
            self.plugins.remove(plugin)

        if self.is_empty() and not self.default:
            try:
                self.bot.helpsys.deregister_category(self)
            except CategoryNotFound:
                pass

    def add_command(self, command):
        """
        Adds a standalone command to this HelpCategory.

        :param command: Command that is to be added to the category
        """
        self.standalone_commands.append(command)

    def remove_command(self, command):
        """
        Removes a standalone command from this HelpCategory.

        :param command: Command that is to be removed from the category
        """
        while command in self.standalone_commands:
            self.standalone_commands.remove(command)

    def single_line(self):
        """
        :return: One-line string that represents this HelpCategory.
        """
        r = self.name
        if self.description:
            r = "{} - {}".format(r, self.description)
        return "{} ({})".format(r, len(self))

    def command_list(self):
        r = []
        for el in self.plugins:
            for cmd in el.get_commands():
                r.append(cmd)
        return r + self.standalone_commands

    def sort_commands(self, ctx, cmds):
        return sorted(cmds, key=lambda x: x.name)

    def format_commands(self, ctx):
        """
        :return: Message list with all commands that this category contains to be consumed by paginate().
        """
        r = []
        cmds = self.sort_commands(ctx, self.command_list())
        for command in cmds:
            if not command.hidden:
                r.append("  {}".format(self.bot.helpsys.format_command_help_line(command.cog, command)))
        return r

    async def send_category_help(self, ctx):
        """
        Sends a help message for this category.

        :param ctx: Context that the help message is to be sent to.
        """
        msg = self.format_commands(ctx)
        for msg in paginate(msg,
                            prefix=Lang.lang(self.bot.helpsys, "help_category_prefix", self.name) + "\n",
                            msg_prefix="```",
                            msg_suffix="```"):
            await ctx.send(msg)


class GeckiHelp(BaseSubsystem):
    def __init__(self, bot):
        self.bot = bot
        super().__init__(self.bot)
        self.logger = logging.getLogger(__name__)

        self.default_categories = {
            DefaultCategories.UTILS: HelpCategory(bot, Lang.lang(self, "default_category_utils"),
                                                  order=CategoryOrder.FIRST, defaultcat=True),
            DefaultCategories.GAMES: HelpCategory(bot, Lang.lang(self, "default_category_games"),
                                                  defaultcat=True),
            DefaultCategories.SPORT: HelpCategory(bot, Lang.lang(self, "default_category_sport"),
                                                  defaultcat=True),
            DefaultCategories.MISC: HelpCategory(bot, Lang.lang(self, "default_category_misc"),
                                                 order=CategoryOrder.LAST, defaultcat=True),
            DefaultCategories.USER: HelpCategory(bot, Lang.lang(self, "default_category_user"),
                                                 order=CategoryOrder.LAST, defaultcat=True),
            DefaultCategories.MOD: HelpCategory(bot, Lang.lang(self, "default_category_mod"),
                                                order=CategoryOrder.LAST, defaultcat=True),
            DefaultCategories.ADMIN: HelpCategory(bot, Lang.lang(self, "default_category_admin"),
                                                  order=CategoryOrder.LAST, defaultcat=True),
        }

        self._categories = [self.default_categories[x] for x in self.default_categories]

        # Setup help cmd
        self.bot.remove_command("help")
        self.cog = HelpCog(self.bot)
        self.bot.add_cog(self.cog)
        self.register_category(self.cog.category)

    """
    Housekeeping methods
    """
    def default_category(self, const):
        """
        :param const: One out of DefaultCategories
        :return: Corresponding registered category
        """
        return self.default_categories[const]

    def category(self, name):
        """
        :param name: Category name
        :return: Returns the HelpCategory with name `name`. None if no such HelpCategory is found.
        """
        for cat in self._categories:
            if cat.match_name(name):
                return cat
        return None

    def categories_by_plugin(self, plugin):
        """
        :param plugin: Plugin
        :return: List of HelpCategory objects that contain `plugin`
        """
        r = []
        for cat in self._categories:
            if plugin in cat.plugins:
                r.append(cat)
        return r

    def register_category_by_name(self, name, description=""):
        cat = self.category(name)
        if cat is None:
            cat = HelpCategory(self.bot, name, description=description)
            self.register_category(cat)
        return cat

    def register_category(self, category):
        """
        Registers a category with Help. If a DefaultCategory is parsed, nothing is registered,
        but the corresponding registered HelpCategory is returned.

        :param category: HelpCategory instance or DefaultCategory instance
        :return: The registered HelpCategory
        """
        # Catch default category
        if isinstance(category, DefaultCategories):
            return self.default_category(category)

        exists = self.category(category.name)
        if exists:
            raise CategoryExists(category.name)

        category.bot = self.bot
        self._categories.append(category)
        return category

    def deregister_category(self, category):
        """
        Deregisters a help category. If a DefaultCategory is parsed, nothing is deregistered.

        :param category: HelpCategory instance or DefaultCategory instance
        """
        if isinstance(category, DefaultCategories):
            return

        exists = self.category(category.name)
        if not exists:
            raise CategoryNotFound(category.name)

        self._categories.remove(category)

    def purge_plugin(self, plugin):
        cats = self.categories_by_plugin(plugin)
        for cat in cats:
            cat.remove_plugin(plugin)
        for cmd in plugin.get_commands():
            for cat in self._categories:
                cat.remove_command(cmd)

    """
    Parsing methods
    """
    def find_command(self, args):
        """
        Finds the command that is resembled by `args`.

        :return: `(plugin, command)`.
            `plugin` is the plugin where the found command `command` is registered in.
            If nothing is found, returns `(None, None)`.
        """
        plugins = [self.cog] + [el for el in self.bot.plugin_objects(plugins_only=True)]

        # find plugin
        assert len(args) > 0
        plugin = None
        cmd = None
        for el in plugins:
            for command in el.get_commands():
                if command.name == args[0] or args[0] in command.aliases:
                    cmd = command
                    plugin = el
                    break
        if plugin is None:
            return None, None

        # find cmd
        for arg in args[1:]:
            if isinstance(cmd, commands.Group):
                cmd = cmd.get_command(arg)
            else:
                return None, None
        if cmd is not None:
            return plugin, cmd
        else:
            return None, None

    """
    Evaluation methods
    """
    @staticmethod
    def get_command_help(plugin, cmd):
        r = None
        try:
            r = plugin.command_help_string(cmd)
        except NotFound:
            if cmd.help is not None and cmd.help.strip():
                r = cmd.help
        return r

    def get_command_description(self, plugin, cmd):
        try:
            desc = plugin.command_description(cmd)
        except NotFound:
            if cmd.description is not None and cmd.description.strip():
                desc = cmd.description
            else:
                desc = self.get_command_help(plugin, cmd)

        if desc is None:
            desc = Lang.lang(self, "help_no_desc")

        return desc + "\n"

    """
    Format methods
    """
    def append_command_leaves(self, cmds, cmd):
        """
        Recursive helper function for `flattened_plugin_help()`.

        :param cmds: list to append the leaves to
        :param cmd: Command or Group
        """
        if not isinstance(cmd, commands.Group):
            cmds.append(cmd)
            return

        # we are in a group
        for command in cmd.commands:
            self.append_command_leaves(cmds, command)

    def flattened_plugin_help(self, plugin):
        """
        In the tree structure of existing commands and groups in a plugin, returns a list of all
        formatted leaf command help lines.

        :param plugin: Plugin to create a flattened command help for
        :return: Msg list to be consumed by utils.paginate()
        """
        cmds = []
        for cmd in plugin.get_commands():
            self.append_command_leaves(cmds, cmd)

        msg = []
        for cmd in cmds:
            msg.append(self.format_command_help_line(plugin, cmd))
        return msg

    def format_command_help_line(self, plugin, command):
        """
        :param plugin: BasePlugin object that this command belongs to
        :param command: Command that the help line concerns
        :return: One-line string that represents a help list entry for `command`
        """
        try:
            helpstr = plugin.command_help_string(command)
        except (NotFound, AttributeError):
            helpstr = command.help
        if helpstr is not None and helpstr.strip():
            return "{}{} - {}".format(self.bot.command_prefix, command.qualified_name, helpstr)
        else:
            return "{}{}".format(self.bot.command_prefix, command.qualified_name)

    def format_subcmds(self, ctx, plugin, command):
        r = []
        if isinstance(command, commands.Group):
            for cmd in plugin.sort_commands(ctx, command, command.commands):
                if cmd.hidden:
                    continue
                r.append("  {}".format(self.format_command_help_line(plugin, cmd)))
            if r:
                r = [Lang.lang(self, "help_subcommands_prefix")] + r
        return r

    def format_aliases(self, command):
        aliases = ", ".join(command.aliases)
        r = Lang.lang(self, "help_aliases", aliases) + "\n"
        return r

    def format_usage(self, cmd, plugin=None):
        if plugin is None:
            plugin = get_plugin_by_cmd(cmd)

        parent = self.bot.command_prefix + cmd.qualified_name
        try:
            usage = plugin.command_usage(cmd)
        except NotFound:
            if cmd.usage is None or not cmd.usage.strip():
                usage = cmd.signature
            else:
                usage = cmd.usage
        return "{} {}".format(parent, usage)

    """
    Output methods
    """
    async def error(self, ctx, error):
        await ctx.send(Lang.lang(self, error))

    async def cmd_help(self, ctx, plugin, cmd):
        """
        Sends a help message for a command.

        :param ctx: Context to send the help message to
        :param plugin: Plugin that contains the command
        :param cmd: Command the help message concerns
        """
        try:
            await plugin.command_help(ctx, cmd)
            return
        except NotFound:
            pass

        # Usage
        msg = [self.format_usage(cmd, plugin=plugin) + "\n"]

        # Aliases
        if len(cmd.aliases) > 0:
            msg.append(self.format_aliases(cmd))

        # Help / Description
        msg.append(self.get_command_description(plugin, cmd))

        msg += self.format_subcmds(ctx, plugin, cmd)

        # Subcommands
        for msg in paginate(msg, msg_prefix="```", msg_suffix="```"):
            await ctx.send(msg)

    """
    Commands
    """
    async def helpcmd(self, ctx, *args):
        """
        Handles any help command.

        :param ctx: Context
        :param args: Arguments that the help command was called with
        """
        # !help
        if len(args) == 0:
            # build ordering lists
            first = []
            middle = []
            last = []
            for cat in self._categories:
                if cat.is_empty():
                    self.logger.debug("Ignoring category {} as it is empty".format(cat.name))
                    continue

                line = "  {}".format(cat.single_line())
                if cat.order == CategoryOrder.FIRST:
                    first.append(line)
                elif cat.order == CategoryOrder.LAST:
                    last.append(line)
                else:
                    middle.append(line)

            for msg in paginate(first + middle + last,
                                prefix=Lang.lang(self, "help_categories_prefix") + "\n",
                                msg_prefix="```",
                                msg_suffix="```"):
                await ctx.send(msg)
            return

        # !help args
        else:
            # find command
            plugin, cmd = self.find_command(args)
            if cmd is not None:
                await self.cmd_help(ctx, plugin, cmd)
                return

            # find category
            if len(args) != 1:
                # no category
                await add_reaction(ctx.message, Lang.CMDERROR)
                await self.error(ctx, "cmd_not_found")
                return
            cat = None
            for el in self._categories:
                if el.match_name(args[0]):
                    cat = el
                    break
            if cat is not None and not cat.is_empty():
                await cat.send_category_help(ctx)
                return

            await add_reaction(ctx.message, Lang.CMDERROR)
            await self.error(ctx, "cmd_cat_not_found")

    async def usagecmd(self, ctx, *args):
        """
        Handles any usage command.

        :param ctx: Context
        :param args: Arguments that the usage command was called with
        """
        plugin, cmd = self.find_command(args)
        if cmd is None:
            await add_reaction(ctx.message, Lang.CMDERROR)
            await self.error(ctx, "cmd_not_found")
            return

        await ctx.send("```{}```".format(self.format_usage(cmd, plugin=plugin)))

    async def listcmd(self, ctx, *args):
        """
        Handles any helpall command.

        :param ctx: Context
        """
        debug = False
        if "debug" in args:
            debug = True
        plugins = [self.cog]
        for plugin in self.bot.plugin_objects(plugins_only=True):
            if debug or "debug" not in plugin.get_name():
                plugins.append(plugin)
        cmds = []
        for plugin in plugins:
            for cmd in plugin.get_commands():
                cmds.append(self.format_command_help_line(plugin, cmd))

        cmds = sorted(cmds)
        for msg in paginate(cmds, msg_prefix="```", msg_suffix="```"):
            await ctx.send(msg)<|MERGE_RESOLUTION|>--- conflicted
+++ resolved
@@ -106,11 +106,7 @@
     def add_plugin(self, plugin):
         """
         Adds a plugin to this HelpCategory.
-<<<<<<< HEAD
         
-=======
-
->>>>>>> 05a81bb9
         :param plugin: BasePlugin instance to be added to the category
         """
         self.plugins.append(plugin)
